from __future__ import annotations

import asyncio
import datetime
import importlib
import logging
<<<<<<< HEAD
from typing import List
from unittest.mock import patch
=======
from typing import TYPE_CHECKING
from unittest.mock import MagicMock, patch
>>>>>>> 840b40ca

import freezegun
import pytest
import pytest_asyncio
from responses import RequestsMock
from sqlalchemy import orm as sa_orm
from sqlalchemy.orm import close_all_sessions

import cloudbot
from cloudbot.bot import bot_instance
from cloudbot.util import database
from cloudbot.util.database import Session
from tests.util.mock_bot import MockBot
from tests.util.mock_db import MockDB

if TYPE_CHECKING:
    from collections.abc import Generator


@pytest.fixture()
def temp_metadata():
    new_base = sa_orm.declarative_base()
    with (
        patch("cloudbot.util.database.Base", new=new_base),
        patch("cloudbot.util.database.base", new=new_base),
        patch("cloudbot.util.database.metadata", new=new_base.metadata),
    ):
        yield


@pytest.fixture()
def tmp_logs(tmp_path) -> None:
    cloudbot._setup(tmp_path)


@pytest.fixture()
def caplog_bot(
    caplog: pytest.LogCaptureFixture,
) -> Generator[pytest.LogCaptureFixture]:
    caplog.set_level(logging.WARNING, "asyncio")
    caplog.set_level(logging.WARNING, "alembic")
    caplog.set_level(0, "cloudbot")
    caplog.set_level(0, "plugins")
    caplog.set_level(0)
    logging.getLogger("cloudbot").propagate = True
    yield caplog


@pytest.fixture()
def patch_import_module():
    with patch.object(importlib, "import_module") as mocked:
        yield mocked


@pytest.fixture()
def patch_import_reload():
    with patch.object(importlib, "reload") as mocked:
        yield mocked


@pytest.fixture()
def mock_db(tmp_path):
    db = MockDB(f"sqlite:///{tmp_path / 'database.db'!s}")
    database.configure(db.engine)
    try:
        yield db
    finally:
        close_all_sessions()
        Session.remove()
        database.configure()
        db.close()


@pytest.fixture()
def mock_bot_factory(tmp_path, unset_bot, mock_db):
    instances: list[MockBot] = []

    def _factory(**kwargs):
        loop = kwargs.get("loop")
        if loop is None:
            loop = asyncio.get_running_loop()

        kwargs["loop"] = loop
        kwargs.setdefault("base_dir", tmp_path)
        kwargs.setdefault("db", mock_db)
        _bot = MockBot(**kwargs)
        bot_instance.set(_bot)
        instances.append(_bot)
        return _bot

    try:
        yield _factory
    finally:
        for b in instances:
            b.close()


@pytest_asyncio.fixture()
async def mock_bot(mock_bot_factory):
    yield mock_bot_factory()


@pytest.fixture()
def mock_requests():
    with RequestsMock() as reqs:
        yield reqs


@pytest.fixture()
def freeze_time():
    # Make sure some randomness in the time doesn't break a test
    dt = datetime.datetime(2019, 8, 22, 18, 14, 36)
    with freezegun.freeze_time(dt, tz_offset=-5) as ft:
        yield ft


@pytest.fixture()
<<<<<<< HEAD
=======
def mock_api_keys():
    mock_bot = MagicMock()
    try:
        bot_instance.set(mock_bot)
        mock_bot.config.get_api_key.return_value = "APIKEY"
        yield mock_bot
    finally:
        bot_instance.set(None)


@pytest.fixture()
>>>>>>> 840b40ca
def unset_bot():
    try:
        yield
    finally:
<<<<<<< HEAD
        bot.set(None)
=======
        bot_instance.set(None)


@pytest.fixture()
def mock_feedparse():
    with patch("feedparser.parse") as mock:
        yield mock
>>>>>>> 840b40ca
<|MERGE_RESOLUTION|>--- conflicted
+++ resolved
@@ -4,13 +4,8 @@
 import datetime
 import importlib
 import logging
-<<<<<<< HEAD
-from typing import List
+from typing import TYPE_CHECKING
 from unittest.mock import patch
-=======
-from typing import TYPE_CHECKING
-from unittest.mock import MagicMock, patch
->>>>>>> 840b40ca
 
 import freezegun
 import pytest
@@ -128,32 +123,8 @@
 
 
 @pytest.fixture()
-<<<<<<< HEAD
-=======
-def mock_api_keys():
-    mock_bot = MagicMock()
-    try:
-        bot_instance.set(mock_bot)
-        mock_bot.config.get_api_key.return_value = "APIKEY"
-        yield mock_bot
-    finally:
-        bot_instance.set(None)
-
-
-@pytest.fixture()
->>>>>>> 840b40ca
 def unset_bot():
     try:
         yield
     finally:
-<<<<<<< HEAD
-        bot.set(None)
-=======
-        bot_instance.set(None)
-
-
-@pytest.fixture()
-def mock_feedparse():
-    with patch("feedparser.parse") as mock:
-        yield mock
->>>>>>> 840b40ca
+        bot_instance.set(None)