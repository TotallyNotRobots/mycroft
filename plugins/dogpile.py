--- conflicted
+++ resolved
@@ -10,15 +10,8 @@
 HEADERS = {'User-Agent': 'Mozilla/5.0 (Linux; Android 4.0.4; Galaxy Nexus Build/IMM76B) AppleWebKit/535.19 (KHTML, like Gecko) Chrome/18.0.1025.133 Mobile Safari/535.19'}
 
 @hook.command("dpis", "gis")
-<<<<<<< HEAD
-def dogpileimage(text, chan):
+def dogpileimage(text):
     """<query> - Uses the dogpile search engine to search for images."""
-    if chan in opt_out:
-        return
-=======
-def dogpileimage(text):
-    """Uses the dogpile search engine to search for images."""
->>>>>>> 55092d27
     image_url = search_url + "/images"
     params = {'q': " ".join(text.split())}
     r = requests.get(image_url, params=params, headers=HEADERS)
@@ -32,15 +25,8 @@
     return image
 
 @hook.command("dp", "g", "dogpile")
-<<<<<<< HEAD
-def dogpile(text, chan):
+def dogpile(text):
     """<query> - Uses the dogpile search engine to find shit on the web."""
-    if chan in opt_out:
-        return
-=======
-def dogpile(text):
-    """Uses the dogpile search engine to find shit on the web."""
->>>>>>> 55092d27
     web_url = search_url + "/web"
     params = {'q':" ".join(text.split())}
     r = requests.get(web_url, params=params, headers=HEADERS)
