--- conflicted
+++ resolved
@@ -54,12 +54,6 @@
     payload = urllib.parse.urlencode(SESSION)
     digest = hashlib.md5(payload[9:35].encode('utf-8')).hexdigest()
     target_url = "{}&icognocheck={}".format(payload, digest)
-<<<<<<< HEAD
-    parsed = requests.post(API_URL, data=target_url, headers=HEADERS)
-    data = parsed.text
-    SESSION['sessionid'] = data
-    return html.unescape(str(data))
-=======
     parsed = sess.post(API_URL, data=target_url, headers=HEADERS)
     data = parsed.text.split('\r')
     SESSION['sessionid'] = data[1]
@@ -69,10 +63,8 @@
 	    print("CleverBot API Returned "+str(parsed.status_code))
 	    return "Error: API returned "+str(parsed.status_code)
 
->>>>>>> 075a2f90
 
 @hook.command("ask", "cleverbot", "cb", "gonzobot")
 def ask(text):
     """ <question> -- Asks Cleverbot <question> """
-    # return cb_think(text)
-    return ("This plugin is broken.")+    return cb_think(text)