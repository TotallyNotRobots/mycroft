--- conflicted
+++ resolved
@@ -58,13 +58,8 @@
 
 
 @hook.command("subs", "moderates", singlethread=True)
-<<<<<<< HEAD
-def moderates(text, chan, conn):
+def moderates(text, chan, conn, reply):
     """<username> - This plugin prints the list of subreddits a user moderates listed in a reddit users profile. Private subreddits will not be listed."""
-=======
-def moderates(text, chan, conn, reply):
-    """This plugin prints the list of subreddits a user moderates listed in a reddit users profile. Private subreddits will not be listed."""
->>>>>>> 55092d27
     user = text
     r = requests.get(user_url.format(user) + "moderated_subreddits.json", headers=agent)
     try:
@@ -90,13 +85,8 @@
 
 
 @hook.command("karma", "ruser", singlethread=True)
-<<<<<<< HEAD
-def karma(text):
+def karma(text, reply):
     """<reddituser> - will return the information about the specified reddit username"""
-=======
-def karma(text, reply):
-    """karma <reddituser> will return the information about the specified reddit username"""
->>>>>>> 55092d27
     user = text
     url = user_url + "about.json"
     r = requests.get(url.format(user), headers=agent)
@@ -130,13 +120,8 @@
 
 
 @hook.command("cakeday", singlethread=True)
-<<<<<<< HEAD
-def cake_day(text):
+def cake_day(text, reply):
     """<reddituser> - will return the cakeday for the given reddit username."""
-=======
-def cake_day(text, reply):
-    """cakeday <reddituser> will return the cakeday for the given reddit username."""
->>>>>>> 55092d27
     user = text
     url = user_url + "about.json"
     r = requests.get(url.format(user), headers=agent)
@@ -173,13 +158,8 @@
 
 
 @hook.command("submods", "mods", "rmods", singlethread=True)
-<<<<<<< HEAD
-def submods(text, chan, conn):
+def submods(text, chan, conn, reply):
     """<subreddit> - prints the moderators of the specified subreddit."""
-=======
-def submods(text, chan, conn, reply):
-    """submods <subreddit> prints the moderators of the specified subreddit."""
->>>>>>> 55092d27
     sub = text
     if sub.startswith('/r/'):
         sub = sub[3:]
@@ -218,13 +198,8 @@
 
 
 @hook.command("subinfo", "subreddit", "sub", "rinfo", singlethread=True)
-<<<<<<< HEAD
-def subinfo(text):
+def subinfo(text, reply):
     """<subreddit> - fetches information about the specified subreddit."""
-=======
-def subinfo(text, reply):
-    """subinfo <subreddit> fetches information about the specified subreddit."""
->>>>>>> 55092d27
     sub = text
     if sub.startswith('/r/'):
         sub = sub[3:]
