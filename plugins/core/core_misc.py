import asyncio
import logging
import socket
from copy import copy

from cloudbot import hook

socket.setdefaulttimeout(10)
logger = logging.getLogger("cloudbot")


# Auto-join on Invite (Configurable, defaults to True)
@hook.irc_raw("INVITE")
def invite(irc_paramlist, conn):
    """
    :type irc_paramlist: list[str]
    :type conn: cloudbot.client.Client
    """
    invite_join = conn.config.get("invite_join", True)
    chan = irc_paramlist[-1]

    if invite_join:
        conn.join(chan)


@hook.irc_raw("JOIN")
def on_join(chan, conn, nick):
    if conn.nick.casefold() == nick.casefold():
        conn.cmd("MODE", chan)


@hook.irc_raw("324")
def check_mode(irc_paramlist, conn, message):
    # message(", ".join(irc_paramlist), "bloodygonzo")
    mode = irc_paramlist[2]
    require_reg = conn.config.get("require_registered_channels", False)
    if "r" not in mode and require_reg:
        message("I do not stay in unregistered channels", irc_paramlist[1])
        conn.part(irc_paramlist[1])


@hook.irc_raw("MODE")
def on_mode_change(conn, irc_paramlist, message):
    require_reg = conn.config.get("require_registered_channels", False)
    chan = irc_paramlist[0]
    modes = irc_paramlist[1]
    new_modes = {}
    adding = True
    for c in modes:
        if c == "+":
            adding = True
        elif c == "-":
            adding = False
        else:
            new_modes[c] = adding

    if chan[0] == "#" and require_reg and not new_modes.get("r", True):
        message("I do not stay in unregistered channels", chan)
        conn.part(chan)


# Identify to NickServ (or other service)
@hook.irc_raw("004")
async def onjoin(conn, bot):
    """
    :type conn: cloudbot.clients.clients.IrcClient
    :type bot: cloudbot.bot.CloudBot
    """
    logger.info(
        "[%s|misc] Bot is sending join commands for network.", conn.name
    )
    nickserv = conn.config.get("nickserv")
    if nickserv and nickserv.get("enabled", True):
        logger.info("[%s|misc] Bot is authenticating with NickServ.", conn.name)
        nickserv_password = nickserv.get("nickserv_password", "")
        nickserv_name = nickserv.get("nickserv_name", "nickserv")
        nickserv_account_name = nickserv.get("nickserv_user", "")
        nickserv_command = nickserv.get("nickserv_command", "IDENTIFY")
        if nickserv_password:
            if (
                "censored_strings" in bot.config
                and nickserv_password in bot.config["censored_strings"]
            ):
                bot.config["censored_strings"].remove(nickserv_password)
            if nickserv_account_name:
                conn.message(
                    nickserv_name,
                    "{} {} {}".format(
                        nickserv_command,
                        nickserv_account_name,
                        nickserv_password,
                    ),
                )
            else:
                conn.message(
                    nickserv_name,
                    "{} {}".format(nickserv_command, nickserv_password),
                )
            if "censored_strings" in bot.config:
                bot.config["censored_strings"].append(nickserv_password)
            await asyncio.sleep(1)

    # Should we oper up?
    oper_pw = conn.config.get("oper_pw", False)
    oper_user = conn.config.get("oper_user", False)
    if oper_pw and oper_user:
        out = "OPER {} {}".format(oper_user, oper_pw)
        conn.send(out)
        # Make sure we finish oper-ing before continuing
        await asyncio.sleep(1)

    await asyncio.sleep(1)

    # Set bot modes
    mode = conn.config.get("mode")
    if mode:
<<<<<<< HEAD
        logger.info("[%s|misc] Bot is setting mode on itself: %s", conn.name, mode)
        conn.send('MODE {} {}'.format(conn.nick, mode))
=======
        logger.info(
            "[%s|misc] Bot is setting mode on itself: %s", conn.name, mode
        )
        conn.cmd("MODE", conn.nick, mode)
>>>>>>> 461ca04d

    log_chan = conn.config.get("log_channel")
    if log_chan:
        if " " in log_chan:
            log_chan, key = log_chan.split(None, 1)
        else:
            key = None

        conn.join(log_chan, key)

    conn.ready = True
    logger.info(
        "[%s|misc] Bot has finished sending join commands for network.",
        conn.name,
    )


@hook.irc_raw("376")
async def do_joins(conn):
    """
    Join config defined channels

    :param cloudbot.client.Client conn: Connecting client
    """
    while not conn.ready:
        await asyncio.sleep(1)

    chans = copy(conn.config_channels)

    # Join config-defined channels
    join_throttle = conn.config.get("join_throttle", 0.4)
    logger.info("[%s|misc] Bot is joining channels for network.", conn.name)
    for channel in chans:
        if isinstance(channel, dict):
            chan = channel["name"]
            key = channel.get("key")
        elif isinstance(channel, list):
            chan = channel[0]
            if len(channel) > 1:
                key = channel[1]
            else:
                key = None
        elif " " in channel:
            chan, key = channel.split(None, 1)
        else:
            chan = channel
            key = None

        conn.join(chan, key)
        await asyncio.sleep(join_throttle)


@hook.irc_raw("433")
def on_nick_in_use(conn, irc_paramlist):
    conn.nick = irc_paramlist[1] + "_"
    conn.cmd("NICK", conn.nick)


@hook.irc_raw("432", singlethread=True)
async def on_invalid_nick(conn):
    nick = conn.config["nick"]
    conn.nick = nick
    conn.cmd("NICK", conn.nick)
    await asyncio.sleep(
        30
    )  # Just in case, we make sure to wait at least 30 seconds between sending this<|MERGE_RESOLUTION|>--- conflicted
+++ resolved
@@ -114,15 +114,10 @@
     # Set bot modes
     mode = conn.config.get("mode")
     if mode:
-<<<<<<< HEAD
-        logger.info("[%s|misc] Bot is setting mode on itself: %s", conn.name, mode)
-        conn.send('MODE {} {}'.format(conn.nick, mode))
-=======
         logger.info(
             "[%s|misc] Bot is setting mode on itself: %s", conn.name, mode
         )
-        conn.cmd("MODE", conn.nick, mode)
->>>>>>> 461ca04d
+        conn.send("MODE {} {}".format(conn.nick, mode))
 
     log_chan = conn.config.get("log_channel")
     if log_chan:
@@ -186,6 +181,5 @@
     nick = conn.config["nick"]
     conn.nick = nick
     conn.cmd("NICK", conn.nick)
-    await asyncio.sleep(
-        30
-    )  # Just in case, we make sure to wait at least 30 seconds between sending this+    # Just in case, we make sure to wait at least 30 seconds between sending this
+    await asyncio.sleep(30)