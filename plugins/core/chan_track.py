"""
Track channel ops for permissions checks

Requires:
server_info.py
"""
import gc
import json
import logging
import time
import weakref
from collections.abc import Iterable, Mapping
from contextlib import suppress
from numbers import Number
from operator import attrgetter
from typing import Dict

from irclib.parser import MessageTag, Prefix, TagList

import cloudbot.bot
from cloudbot import hook
from cloudbot.client import Client
from cloudbot.clients.irc import IrcClient
from cloudbot.hook import Priority
from cloudbot.util import web
from cloudbot.util.irc import ChannelMode, StatusMode, parse_mode_string
from cloudbot.util.mapping import KeyFoldDict, KeyFoldWeakValueDict

logger = logging.getLogger("cloudbot")


class MemberNotFoundException(KeyError):
    def __init__(self, name, chan):
        super().__init__(
            "No such member '{}' in channel '{}'".format(name, chan.name)
        )
        self.name = name
        self.chan = chan
        self.members = list(chan.users.values())
        self.nicks = [memb.user.nick for memb in self.members]
        self.masks = [memb.user.mask.mask for memb in self.members]


class ChannelMembersDict(KeyFoldDict):
    def __init__(self, chan):
        super().__init__()
        self.chan = weakref.ref(chan)

    def __getitem__(self, item):
        try:
            return super().__getitem__(item)
        except KeyError as e:
            raise MemberNotFoundException(item, self.chan()) from e

    def __delitem__(self, item):
        try:
            super().__delitem__(item)
        except KeyError as e:
            raise MemberNotFoundException(item, self.chan()) from e

    def pop(self, key, *args, **kwargs):
        try:
            return super().pop(key, *args, **kwargs)
        except KeyError as e:
            raise MemberNotFoundException(key, self.chan()) from e


class ChanDict(KeyFoldDict):
    """
    Mapping for channels on a network
    """

    def __init__(self, conn):
        """
        :type conn: cloudbot.client.Client
        """
        super().__init__()

        self.conn = weakref.ref(conn)

    def getchan(self, name):
        """
        :type name: str
        """
        try:
            return self[name]
        except KeyError:
            self[name] = value = Channel(name, self.conn())
            return value


class UsersDict(KeyFoldWeakValueDict):
    """
    Mapping for users on a network
    """

    def __init__(self, conn):
        """
        :type conn: cloudbot.client.Client
        """
        super().__init__()

        self.conn = weakref.ref(conn)

    def getuser(self, nick):
        """
        :type nick: str
        """
        try:
            return self[nick]
        except KeyError:
            self[nick] = value = User(nick, self.conn())
            return value


class MappingAttributeAdapter:
    """
    Map item lookups to attribute lookups
    """

    def __init__(self):
        self.data = {}

    def __getitem__(self, item):
        try:
            return getattr(self, item)
        except AttributeError:
            return self.data[item]

    def __setitem__(self, key, value):
        if not hasattr(self, key):
            self.data[key] = value
        else:
            setattr(self, key, value)


class Channel(MappingAttributeAdapter):
    """
    Represents a channel and relevant data
    """

    class Member(MappingAttributeAdapter):
        """
        Store a user's membership with the channel
        """

        def __init__(self, user, channel):
            self.user = user
            self.channel = channel
            self.conn = user.conn
            self.status = []
            super().__init__()

        def add_status(self, status, sort=True):
            """
            Add a status to this membership
            :type status: plugins.core.server_info.Status
            :type sort: bool
            """
            if status in self.status:
                logger.warning(
                    "[%s|chantrack] Attempted to add existing status "
                    "to channel member: %s %s",
                    self.conn.name,
                    self,
                    status,
                )
            else:
                self.status.append(status)
                if sort:
                    self.sort_status()

        def remove_status(self, status):
            """
            :type status: plugins.core.server_info.Status
            """
            if status not in self.status:
                logger.warning(
                    "[%s|chantrack] Attempted to remove status not set "
                    "on member: %s %s",
                    self.conn.name,
                    self,
                    status,
                )
            else:
                self.status.remove(status)

        def sort_status(self):
            """
            Ensure the status list is properly sorted
            """
            status = list(set(self.status))
            status.sort(key=attrgetter("level"), reverse=True)
            self.status = status

    def __init__(self, name, conn):
        """
        :type name: str
        :type conn: cloudbot.client.Client
        """
        super().__init__()
        self.name = name
        self.conn = weakref.proxy(conn)
        self.users = ChannelMembersDict(self)
        self.receiving_names = False

    def get_member(self, user, create=False):
        """
        :type user: User
        :type create: bool
        :rtype: Channel.Member
        """
        try:
            data = self.users[user.nick]
        except KeyError:
            if not create:
                raise

            self.users[user.nick] = data = self.Member(user, self)

        return data


class User(MappingAttributeAdapter):
    """
    Represent a user on a network
    """

    def __init__(self, name, conn):
        """
        :type name: str
        :type conn: cloudbot.client.Client
        """
        self.mask = Prefix(name)
        self.conn = weakref.proxy(conn)
        self.realname = None
        self._account = None
        self.server = None

        self.is_away = False
        self.away_message = None

        self.is_oper = False

        self.channels = KeyFoldWeakValueDict()
        super().__init__()

    def join_channel(self, channel):
        """
        :type channel: Channel
        """
        self.channels[channel.name] = memb = channel.get_member(
            self, create=True
        )
        return memb

    @property
    def account(self):
        """
        The user's nickserv account
        """
        return self._account

    @account.setter
    def account(self, value):
        if value == "*":
            value = None

        self._account = value

    @property
    def nick(self):
        """
        The user's nickname
        """
        return self.mask.nick

    @nick.setter
    def nick(self, value):
        self.mask = Prefix(value, self.ident, self.host)

    @property
    def ident(self):
        """
        The user's ident/username
        """
        return self.mask.user

    @ident.setter
    def ident(self, value):
        self.mask = Prefix(self.nick, value, self.host)

    @property
    def host(self):
        """
        The user's host/address
        """
        return self.mask.host

    @host.setter
    def host(self, value):
        self.mask = Prefix(self.nick, self.ident, value)


# region util functions


def get_users(conn):
    """
    :type conn: cloudbot.client.Client
    :rtype: UsersDict
    """
    return conn.memory.setdefault("users", UsersDict(conn))


def get_chans(conn):
    """
    :type conn: cloudbot.client.Client
    :rtype: ChanDict
    """
    return conn.memory.setdefault("chan_data", ChanDict(conn))


# endregion util functions


def update_chan_data(conn, chan):
    # type: (IrcClient, str) -> None
    """
    Start the process of updating channel data from /NAMES
    :param conn: The current connection
    :param chan: The channel to update
    """
    chan_data = get_chans(conn).getchan(chan)
    chan_data.receiving_names = False
    conn.cmd("NAMES", chan)


def update_conn_data(conn):
    # type: (IrcClient) -> None
    """
    Update all channel data for this connection
    :param conn: The connection to update
    """
    for chan in set(conn.channels):
        update_chan_data(conn, chan)


SUPPORTED_CAPS = frozenset(
    {
        "userhost-in-names",
        "multi-prefix",
        "extended-join",
        "account-notify",
        "away-notify",
        "chghost",
        "account-tag",
    }
)


@hook.on_cap_available(*SUPPORTED_CAPS)
def do_caps():
    """
    Request all available CAPs we support
    """
    return True


def is_cap_available(conn, cap):
    """
    :type conn: cloudbot.client.Client
    :type cap: str
    """
    caps = conn.memory.get("server_caps", {})
    return bool(caps.get(cap, False))


@hook.on_start
def get_chan_data(bot: cloudbot.bot.CloudBot):
    """
    :type bot: cloudbot.bot.CloudBot
    """
    for conn in bot.connections.values():
        if conn.connected and conn.type == "irc":
            assert isinstance(conn, IrcClient)
            init_chan_data(conn, False)
            update_conn_data(conn)


def clean_user_data(user):
    """
    :type user: User
    """
    for memb in user.channels.values():
        memb.sort_status()


def clean_chan_data(chan):
    """
    :type chan: Channel
    """
    with suppress(KeyError):
        del chan.data["new_users"]


def clean_conn_data(conn):
    """
    :type conn: cloudbot.client.Client
    """
    for user in get_users(conn).values():
        clean_user_data(user)

    for chan in get_chans(conn).values():
        clean_chan_data(chan)


def clean_data(bot):
    """
    :type bot: cloudbot.bot.CloudBot
    """
    for conn in bot.connections.values():
        clean_conn_data(conn)


@hook.connect
def init_chan_data(conn, _clear=True):
    """
    :type conn: cloudbot.client.Client
    :type _clear: bool
    """
    chan_data = get_chans(conn)
    users = get_users(conn)

    if not (isinstance(chan_data, ChanDict) and isinstance(users, UsersDict)):
        del conn.memory["chan_data"]
        del conn.memory["users"]

        return init_chan_data(conn, _clear)

    if _clear:
        chan_data.clear()
        users.clear()

    return None


def parse_names_item(item, statuses, has_multi_prefix, has_userhost):
    """
    Parse an entry from /NAMES
    :param item: The entry to parse
    :param statuses: Status prefixes on this network
    :param has_multi_prefix: Whether multi-prefix CAP is enabled
    :param has_userhost: Whether userhost-in-names CAP is enabled
    :return: The parsed data
    """
    user_status = []
    while item[:1] in statuses:
        status, item = item[:1], item[1:]
        user_status.append(statuses[status])
        if not has_multi_prefix:
            # Only remove one status prefix
            # if we don't have multi prefix enabled
            break

    user_status.sort(key=attrgetter("level"), reverse=True)

    if has_userhost:
        prefix = Prefix.parse(item)
    else:
        prefix = Prefix(item)

    return prefix.nick, prefix.user, prefix.host, user_status


def replace_user_data(conn, chan_data):
    """
    :type conn: cloudbot.client.Client
    :type chan_data: Channel
    """
    statuses = {
        status.prefix: status
        for status in set(conn.memory["server_info"]["statuses"].values())
    }
    new_data = chan_data.data.pop("new_users", [])
    has_uh_i_n = is_cap_available(conn, "userhost-in-names")
    has_multi_pfx = is_cap_available(conn, "multi-prefix")
    old_data = chan_data.data.pop("old_users", {})
    new_names = set()

    for name in new_data:
        nick, ident, host, status = parse_names_item(
            name, statuses, has_multi_pfx, has_uh_i_n
        )

        new_names.update(nick.casefold())

        user_data = get_users(conn).getuser(nick)
        user_data.nick = nick
        if ident:
            user_data.ident = ident

        if host:
            user_data.host = host

        memb_data = user_data.join_channel(chan_data)
        memb_data.status = status

    for old_nick in old_data:
        if old_nick not in new_names:
            del chan_data.users[old_nick]


@hook.irc_raw(["353", "366"], singlethread=True, do_sieve=False)
def on_names(conn, irc_paramlist, irc_command):
    """
    :type conn: cloudbot.client.Client
    :type irc_paramlist: cloudbot.util.parsers.irc.ParamList
    :type irc_command: str
    """
    chan = irc_paramlist[2 if irc_command == "353" else 1]
    chan_data = get_chans(conn).getchan(chan)
    if irc_command == "366":
        chan_data.receiving_names = False
        replace_user_data(conn, chan_data)
        return

    users = chan_data.data.setdefault("new_users", [])
    if not chan_data.receiving_names:
        chan_data.data["old_users"] = old = ChannelMembersDict(chan_data)
        old.update(chan_data.users)

        chan_data.receiving_names = True
        users.clear()

    names = irc_paramlist[-1].strip()

    users.extend(names.split())


class MappingSerializer:
    """
    Serialize generic mappings to json
    """

    def __init__(self):
        self._seen_objects = []

    def _serialize(self, obj):
        if isinstance(obj, (str, Number, bool)) or obj is None:
            return obj

        if isinstance(obj, Client):
            return "<client name={!r}>".format(obj.name)

        if isinstance(obj, MappingAttributeAdapter):
            obj = vars(obj)

        if isinstance(obj, Mapping):
            if id(obj) in self._seen_objects:
                return "<{} with id {}>".format(type(obj).__name__, id(obj))

            self._seen_objects.append(id(obj))

            return {
                self._serialize(k): self._serialize(v) for k, v in obj.items()
            }

        if isinstance(obj, Iterable):
            if id(obj) in self._seen_objects:
                return "<{} with id {}>".format(type(obj).__name__, id(obj))

            self._seen_objects.append(id(obj))

            return [self._serialize(item) for item in obj]

        return repr(obj)

    def serialize(self, mapping, **kwargs):
        """
        Serialize mapping to JSON
        """
        return json.dumps(self._serialize(mapping), **kwargs)


@hook.permission("chanop")
def perm_check(chan, conn, nick):
    """
    :type chan: str
    :type conn: cloudbot.client.Client
    :type nick: str
    """
    if not (chan and conn):
        return False

    chans = get_chans(conn)
    try:
        chan_data = chans[chan]
    except KeyError:
        return False

    try:
        memb = chan_data.users[nick]
    except KeyError:
        return False

    status = memb.status
    if status and status[0].level > 1:
        return True

    return False


@hook.command(permissions=["botcontrol"], autohelp=False)
def dumpchans(conn):
    """- Dumps all stored channel data for this connection to the console

    :type conn: cloudbot.client.Client
    """
    data = get_chans(conn)
    return web.paste(MappingSerializer().serialize(data, indent=2))


@hook.command(permissions=["botcontrol"], autohelp=False)
def dumpusers(conn):
    """- Dumps all stored user data for this connection to the console

    :type conn: cloudbot.client.Client
    """
    data = get_users(conn)
    return web.paste(MappingSerializer().serialize(data, indent=2))


@hook.command(permissions=["botcontrol"], autohelp=False)
def updateusers(bot):
    """- Forces an update of all /NAMES data for all channels

    :type bot: cloudbot.bot.CloudBot
    """
    get_chan_data(bot)
    return "Updating all channel data"


@hook.command(permissions=["botcontrol"], autohelp=False)
def cleanusers(bot):
    """- Clean user data

    :type bot: cloudbot.bot.CloudBot
    """
    clean_data(bot)
    gc.collect()
    return "Data cleaned."


@hook.command(permissions=["botcontrol"], autohelp=False)
def clearusers(bot):
    """- Clear all user data

    :type bot: cloudbot.bot.CloudBot
    """
    for conn in bot.connections.values():
        init_chan_data(conn)

    gc.collect()
    return "Data cleared."


@hook.command("getdata", permissions=["botcontrol"], autohelp=False)
def getdata_cmd(conn, chan, nick):
    """- Get data for current user"""
    chan_data = get_chans(conn).getchan(chan)
    user_data = get_users(conn).getuser(nick)
    memb = chan_data.get_member(user_data)
    return web.paste(MappingSerializer().serialize(memb, indent=2))


@hook.irc_raw("*", priority=Priority.HIGHEST, do_sieve=False)
def handle_tags(conn: IrcClient, nick: str, irc_tags: TagList) -> None:
    users = get_users(conn)

    if irc_tags:
        account_tag = irc_tags.get("account")  # type: MessageTag
        if account_tag:
            user_data = users.getuser(nick)
            user_data.account = account_tag.value


@hook.irc_raw(["PRIVMSG", "NOTICE"], do_sieve=False)
def on_msg(conn, nick, user, host, irc_paramlist):
    chan = irc_paramlist[0]

    if chan.lower() != conn.nick.lower():
        return

    users = get_users(conn)

    user_data = users.getuser(nick)

    user_data.ident = user
    user_data.host = host

    chan_data = get_chans(conn).getchan(chan)
    if nick not in chan_data.users:
        memb = user_data.join_channel(chan_data)
        conn.cmd("WHOIS", nick)
    else:
        memb = chan_data.get_member(user_data)

    memb.data["last_privmsg"] = time.time()


@hook.periodic(600)
def clean_pms(bot):
    cutoff = time.time() - 600
    for conn in bot.connections.values():
        pms = get_chans(conn).getchan(conn.nick)
        to_delete = set()
        for nick, memb in pms.users.items():
            if memb.data["last_privmsg"] < cutoff:
                to_delete.add(nick)

        for nick in to_delete:
            try:
                del pms.users[nick]
            except LookupError:
                pass


@hook.irc_raw("JOIN", do_sieve=False)
def on_join(nick, user, host, conn, irc_paramlist):
    """
    :type nick: str
    :type user: str
    :type host: str
    :type conn: cloudbot.client.Client
    :type irc_paramlist: cloudbot.util.parsers.irc.ParamList
    """
    chan, *other_data = irc_paramlist

    users = get_users(conn)

    user_data = users.getuser(nick)

    user_data.ident = user
    user_data.host = host

    if is_cap_available(conn, "extended-join") and other_data:
        acct, realname = other_data
        user_data.account = acct
        user_data.realname = realname

    chan_data = get_chans(conn).getchan(chan)
    user_data.join_channel(chan_data)


@hook.irc_raw("MODE", do_sieve=False)
def on_mode(chan, irc_paramlist, conn):
    """
    :type chan: str
    :type conn: cloudbot.client.Client
    :type irc_paramlist: cloudbot.util.parsers.irc.ParamList
    """
    if irc_paramlist[0].casefold() == conn.nick.casefold():
        # this is a user mode line
        return

    serv_info = conn.memory["server_info"]
    statuses = serv_info["statuses"]  # type: Dict[str, StatusMode]
    mode_types = serv_info["channel_modes"]  # type: Dict[str, ChannelMode]

    chan_data = get_chans(conn).getchan(chan)

    modes = irc_paramlist[1]
    mode_params = list(irc_paramlist[2:]).copy()
    new_modes = parse_mode_string(modes, mode_params, mode_types)
    new_statuses = [change for change in new_modes if change.is_status]
    to_sort = {}
    for change in new_statuses:
        status_char = change.char
        nick = change.param
        user = get_users(conn).getuser(nick)
        memb = chan_data.get_member(user, create=True)
        status = statuses[status_char]
        if change.adding:
            memb.add_status(status, sort=False)
            to_sort[user.nick] = memb
        else:
            memb.remove_status(status)

    for member in to_sort.values():
        member.sort_status()


@hook.irc_raw("PART", do_sieve=False)
def on_part(chan, nick, conn):
    """
    :type chan: str
    :type nick: str
    :type conn: cloudbot.client.Client
    """
    channels = get_chans(conn)
    if nick.casefold() == conn.nick.casefold():
        del channels[chan]
    else:
        chan_data = channels[chan]
        del chan_data.users[nick]


@hook.irc_raw("KICK", do_sieve=False)
def on_kick(chan, target, conn):
    """
    :type chan: str
    :type target: str
    :type conn: cloudbot.client.Client
    """
    on_part(chan, target, conn)


@hook.irc_raw("QUIT", do_sieve=False)
def on_quit(nick, conn):
    """
    :type nick: str
    :type conn: cloudbot.client.Client
    """
    users = get_users(conn)
    if nick in users:
        user = users.pop(nick)
        for memb in user.channels.values():
            chan = memb.channel
            del chan.users[nick]


@hook.irc_raw("NICK", do_sieve=False)
def on_nick(nick, irc_paramlist, conn):
    """
    :type nick: str
    :type irc_paramlist: cloudbot.util.parsers.irc.ParamList
    :type conn: cloudbot.client.Client
    """
    users = get_users(conn)
    chans = get_chans(conn)

    new_nick = irc_paramlist[0]

    user = users.pop(nick)
    users[new_nick] = user
    user.nick = new_nick
    for memb in user.channels.values():
        chan_users = memb.channel.users
        chan_users[new_nick] = chan_users.pop(nick)

    if conn.nick.lower() in (nick.lower(), new_nick.lower()) and nick in chans:
        chans[new_nick] = chans.pop(nick)
        pms = chans.getchan(new_nick)
        for memb in pms.users.values():
            user_chans = memb.user.channels
            user_chans[new_nick] = user_chans.pop(nick)


@hook.irc_raw("ACCOUNT", do_sieve=False)
def on_account(conn, nick, irc_paramlist):
    """
    :type nick: str
    :type irc_paramlist: cloudbot.util.parsers.irc.ParamList
    :type conn: cloudbot.client.Client
    """
    get_users(conn).getuser(nick).account = irc_paramlist[0]


@hook.irc_raw("CHGHOST", do_sieve=False)
def on_chghost(conn, nick, irc_paramlist):
    """
    :type nick: str
    :type irc_paramlist: cloudbot.util.parsers.irc.ParamList
    :type conn: cloudbot.client.Client
    """
    ident, host = irc_paramlist
    user = get_users(conn).getuser(nick)
    user.ident = ident
    user.host = host


@hook.irc_raw("AWAY", do_sieve=False)
def on_away(conn, nick, irc_paramlist):
    """
    :type nick: str
    :type irc_paramlist: cloudbot.util.parsers.irc.ParamList
    :type conn: cloudbot.client.Client
    """
    if irc_paramlist:
        reason = irc_paramlist[0]
    else:
        reason = None

    user = get_users(conn).getuser(nick)
    user.is_away = reason is not None
    user.away_message = reason


@hook.irc_raw("352", do_sieve=False)
def on_who(conn, irc_paramlist):
    """
    :type irc_paramlist: cloudbot.util.parsers.irc.ParamList
    :type conn: cloudbot.client.Client
    """
    _, _, ident, host, server, nick, status, realname = irc_paramlist
    realname = realname.split(None, 1)[1]
    user = get_users(conn).getuser(nick)
    status = list(status)
    is_away = status.pop(0) == "G"
    is_oper = status[:1] == "*"
    user.ident = ident
    user.host = host
    user.server = server
    user.realname = realname
    user.is_away = is_away
    user.is_oper = is_oper


@hook.irc_raw("311", do_sieve=False)
def on_whois_name(conn, irc_paramlist):
    """
    :type irc_paramlist: cloudbot.util.parsers.irc.ParamList
    :type conn: cloudbot.client.Client
    """
    _, nick, ident, host, _, realname = irc_paramlist
    user = get_users(conn).getuser(nick)
    user.ident = ident
    user.host = host
    user.realname = realname


@hook.irc_raw("330", do_sieve=False)
def on_whois_acct(conn, irc_paramlist):
    """
    :type irc_paramlist: cloudbot.util.parsers.irc.ParamList
    :type conn: cloudbot.client.Client
    """
    _, nick, acct = irc_paramlist[:3]
    get_users(conn).getuser(nick).account = acct


@hook.irc_raw("301", do_sieve=False)
def on_whois_away(conn, irc_paramlist):
    """
    :type irc_paramlist: cloudbot.util.parsers.irc.ParamList
    :type conn: cloudbot.client.Client
    """
    _, nick, msg = irc_paramlist
    user = get_users(conn).getuser(nick)
    user.is_away = True
    user.away_message = msg


<<<<<<< HEAD
# @hook.irc_raw('312')
=======
@hook.irc_raw("312", do_sieve=False)
>>>>>>> 461ca04d
def on_whois_server(conn, irc_paramlist):
    """
    :type irc_paramlist: cloudbot.util.parsers.irc.ParamList
    :type conn: cloudbot.client.Client
    """
    _, nick, server, _ = irc_paramlist
    get_users(conn).getuser(nick).server = server


@hook.irc_raw("313", do_sieve=False)
def on_whois_oper(conn, irc_paramlist):
    """
    :type irc_paramlist: cloudbot.util.parsers.irc.ParamList
    :type conn: cloudbot.client.Client
    """
    nick = irc_paramlist[1]
    get_users(conn).getuser(nick).is_oper = True<|MERGE_RESOLUTION|>--- conflicted
+++ resolved
@@ -952,11 +952,7 @@
     user.away_message = msg
 
 
-<<<<<<< HEAD
-# @hook.irc_raw('312')
-=======
 @hook.irc_raw("312", do_sieve=False)
->>>>>>> 461ca04d
 def on_whois_server(conn, irc_paramlist):
     """
     :type irc_paramlist: cloudbot.util.parsers.irc.ParamList
