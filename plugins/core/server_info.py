"""
Tracks various server info like ISUPPORT tokens
"""

from __future__ import annotations

from collections.abc import MutableMapping
from typing import TYPE_CHECKING, TypeVar

from cloudbot import hook
from cloudbot.clients.irc import IrcClient
from cloudbot.util import web
from cloudbot.util.irc import ChannelMode, ModeType, StatusMode

if TYPE_CHECKING:
    from collections.abc import Callable

    from cloudbot.client import Client

DEFAULT_STATUS = (
    StatusMode.make("@", "o", 2),
    StatusMode.make("+", "v", 1),
)


@hook.on_start()
def do_isupport(bot) -> None:
    for conn in bot.connections.values():
        if conn.connected:
            clear_isupport(conn)
            conn.send("VERSION")


@hook.connect()
<<<<<<< HEAD
def clear_isupport(conn: "IrcClient"):
=======
def clear_isupport(conn: Client) -> None:
>>>>>>> 840b40ca
    serv_info = conn.memory.setdefault("server_info", {})
    statuses = get_status_modes(serv_info, clear=True)
    for s in DEFAULT_STATUS:
        statuses[s.prefix] = s
        statuses[s.character] = s

    get_channel_modes(serv_info, clear=True)
    serv_info["server_name"] = conn.server

    isupport_data = serv_info.setdefault("isupport_tokens", {})
    isupport_data.clear()


K = TypeVar("K")
V = TypeVar("V", bound=MutableMapping)


def _get_set_clear(
    mapping: MutableMapping[K, V],
    key: K,
    default_factory: Callable[[], V],
    *,
    clear: bool = False,
) -> V:
    try:
        out = mapping[key]
    except KeyError:
        mapping[key] = out = default_factory()

    if clear:
        out.clear()

    return out


def get_server_info(conn: Client):
    return conn.memory["server_info"]


def get_status_modes(
    serv_info, *, clear: bool = False
) -> dict[str, StatusMode]:
    return _get_set_clear(serv_info, "statuses", dict, clear=clear)


def get_channel_modes(
    serv_info, *, clear: bool = False
) -> dict[str, ChannelMode]:
    return _get_set_clear(serv_info, "channel_modes", dict, clear=clear)


def sync_statuses(serv_info) -> None:
    """
    Copy channel status modes to the modelist
    """
    statuses = get_status_modes(serv_info)
    modes = get_channel_modes(serv_info)

    for status in statuses.values():
        modes[status.character] = status


def handle_prefixes(data, serv_info) -> None:
    modes, prefixes = data.split(")", 1)
    modes = modes.strip("(")
    parsed = enumerate(reversed(list(zip(modes, prefixes))))
    statuses = get_status_modes(serv_info, clear=True)
    for lvl, (mode, prefix) in parsed:
        status = StatusMode.make(prefix, mode, lvl + 1)
        statuses[status.prefix] = status
        statuses[status.character] = status

    sync_statuses(serv_info)


def handle_chan_modes(value, serv_info) -> None:
    types = "ABCD"
    modelist = get_channel_modes(serv_info, clear=True)
    for i, modes in enumerate(value.split(",")):
        if i >= len(types):
            break

        for mode in modes:
            modelist[mode] = ChannelMode(mode, ModeType(types[i]))

    sync_statuses(serv_info)


def handle_extbans(value, serv_info) -> None:
    pfx, extbans = value.split(",", 1)
    serv_info["extbans"] = extbans
    serv_info["extban_prefix"] = pfx


isupport_handlers = {
    "PREFIX": handle_prefixes,
    "CHANMODES": handle_chan_modes,
    "EXTBAN": handle_extbans,
}


@hook.irc_raw("005", singlethread=True)
<<<<<<< HEAD
def on_isupport(conn, irc_paramlist, nick):
=======
def on_isupport(conn: Client, irc_paramlist) -> None:
>>>>>>> 840b40ca
    serv_info = get_server_info(conn)
    token_data = serv_info["isupport_tokens"]
    serv_info["server_name"] = nick.casefold()
    # strip the nick and trailing ':are supported by this server' message
    tokens = irc_paramlist[1:-1]
    for token in tokens:
        name, _, value = token.partition("=")
        name = name.upper()
        token_data[name] = value or None
        handler = isupport_handlers.get(name)
        if handler:
            handler(value, serv_info)


@hook.command("dump_server_info", permissions=["botcontrol"], autohelp=False)
def dump_server_info(conn):
    """- Dump all server info"""
    serv_info = get_server_info(conn)
    return web.paste(str(serv_info))<|MERGE_RESOLUTION|>--- conflicted
+++ resolved
@@ -8,7 +8,7 @@
 from typing import TYPE_CHECKING, TypeVar
 
 from cloudbot import hook
-from cloudbot.clients.irc import IrcClient
+from cloudbot.client import Client
 from cloudbot.util import web
 from cloudbot.util.irc import ChannelMode, ModeType, StatusMode
 
@@ -16,6 +16,7 @@
     from collections.abc import Callable
 
     from cloudbot.client import Client
+    from cloudbot.clients.irc import IrcClient
 
 DEFAULT_STATUS = (
     StatusMode.make("@", "o", 2),
@@ -32,11 +33,7 @@
 
 
 @hook.connect()
-<<<<<<< HEAD
-def clear_isupport(conn: "IrcClient"):
-=======
-def clear_isupport(conn: Client) -> None:
->>>>>>> 840b40ca
+def clear_isupport(conn: IrcClient) -> None:
     serv_info = conn.memory.setdefault("server_info", {})
     statuses = get_status_modes(serv_info, clear=True)
     for s in DEFAULT_STATUS:
@@ -139,11 +136,7 @@
 
 
 @hook.irc_raw("005", singlethread=True)
-<<<<<<< HEAD
-def on_isupport(conn, irc_paramlist, nick):
-=======
-def on_isupport(conn: Client, irc_paramlist) -> None:
->>>>>>> 840b40ca
+def on_isupport(conn: Client, irc_paramlist, nick) -> None:
     serv_info = get_server_info(conn)
     token_data = serv_info["isupport_tokens"]
     serv_info["server_name"] = nick.casefold()
@@ -159,7 +152,7 @@
 
 
 @hook.command("dump_server_info", permissions=["botcontrol"], autohelp=False)
-def dump_server_info(conn):
+def dump_server_info(conn: Client):
     """- Dump all server info"""
     serv_info = get_server_info(conn)
     return web.paste(str(serv_info))