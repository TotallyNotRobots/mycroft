"""
Tracks verious server info like ISUPPORT tokens
"""
from typing import Callable, Dict, MutableMapping, TypeVar

from cloudbot import hook
from cloudbot.util.irc import ChannelMode, ModeType, StatusMode

DEFAULT_STATUS = (
    StatusMode.make("@", "o", 2),
    StatusMode.make("+", "v", 1),
)


@hook.on_start
def do_isupport(bot):
    for conn in bot.connections.values():
        if conn.connected:
            clear_isupport(conn)
            conn.send("VERSION")


@hook.connect
def clear_isupport(conn):
    serv_info = conn.memory.setdefault("server_info", {})
<<<<<<< HEAD
    statuses = {s.prefix: s for s in DEFAULT_STATUS}
    statuses.update({s.mode: s for s in DEFAULT_STATUS})
    serv_info["statuses"] = statuses
    serv_info["server_name"] = conn.server
=======
    statuses = get_status_modes(serv_info, clear=True)
    for s in DEFAULT_STATUS:
        statuses[s.prefix] = s
        statuses[s.character] = s

    get_channel_modes(serv_info, clear=True)
>>>>>>> 461ca04d

    isupport_data = serv_info.setdefault("isupport_tokens", {})
    isupport_data.clear()


K = TypeVar("K")
V = TypeVar("V")


def _get_set_clear(
    mapping: MutableMapping[K, V],
    key: K,
    default_factory: Callable[[], V],
    *,
    clear: bool = False
) -> V:
    try:
        out = mapping[key]
    except KeyError:
        mapping[key] = out = default_factory()

    if clear:
        out.clear()

    return out


def get_server_info(conn):
    return conn.memory["server_info"]


def get_status_modes(serv_info, *, clear: bool = False) -> Dict[str, StatusMode]:
    return _get_set_clear(serv_info, "statuses", dict, clear=clear)


def get_channel_modes(serv_info, *, clear: bool = False) -> Dict[str, ChannelMode]:
    return _get_set_clear(serv_info, "channel_modes", dict, clear=clear)


def sync_statuses(serv_info):
    """
    Copy channel status modes to the modelist
    """
    statuses = get_status_modes(serv_info)
    modes = get_channel_modes(serv_info)

    for status in statuses.values():
        modes[status.character] = status


def handle_prefixes(data, serv_info):
    modes, prefixes = data.split(")", 1)
    modes = modes.strip("(")
    parsed = enumerate(reversed(list(zip(modes, prefixes))))
    statuses = get_status_modes(serv_info, clear=True)
    for lvl, (mode, prefix) in parsed:
        status = StatusMode.make(prefix, mode, lvl + 1)
        statuses[status.prefix] = status
        statuses[status.character] = status

    sync_statuses(serv_info)


def handle_chan_modes(value, serv_info):
    types = "ABCD"
    modelist = get_channel_modes(serv_info, clear=True)
    for i, modes in enumerate(value.split(",")):
        if i >= len(types):
            break

        for mode in modes:
            modelist[mode] = ChannelMode(mode, ModeType(types[i]))

    sync_statuses(serv_info)


def handle_extbans(value, serv_info):
    pfx, extbans = value.split(",", 1)
    serv_info["extbans"] = extbans
    serv_info["extban_prefix"] = pfx


<<<<<<< HEAD
@hook.irc_raw('005', singlethread=True)
def on_isupport(conn, irc_paramlist, nick):
    serv_info = conn.memory["server_info"]
    token_data = serv_info["isupport_tokens"]
    serv_info["server_name"] = nick.casefold()
    tokens = irc_paramlist[1:-1]  # strip the nick and trailing ':are supported by this server' message
=======
isupport_handlers = {
    "PREFIX": handle_prefixes,
    "CHANMODES": handle_chan_modes,
    "EXTBAN": handle_extbans,
}


@hook.irc_raw("005", singlethread=True)
def on_isupport(conn, irc_paramlist):
    serv_info = get_server_info(conn)
    token_data = serv_info["isupport_tokens"]
    tokens = irc_paramlist[
        1:-1
    ]  # strip the nick and trailing ':are supported by this server' message
>>>>>>> 461ca04d
    for token in tokens:
        name, _, value = token.partition("=")
        name = name.upper()
        token_data[name] = value or None
        handler = isupport_handlers.get(name)
        if handler:
            handler(value, serv_info)<|MERGE_RESOLUTION|>--- conflicted
+++ resolved
@@ -23,19 +23,13 @@
 @hook.connect
 def clear_isupport(conn):
     serv_info = conn.memory.setdefault("server_info", {})
-<<<<<<< HEAD
-    statuses = {s.prefix: s for s in DEFAULT_STATUS}
-    statuses.update({s.mode: s for s in DEFAULT_STATUS})
-    serv_info["statuses"] = statuses
-    serv_info["server_name"] = conn.server
-=======
     statuses = get_status_modes(serv_info, clear=True)
     for s in DEFAULT_STATUS:
         statuses[s.prefix] = s
         statuses[s.character] = s
 
     get_channel_modes(serv_info, clear=True)
->>>>>>> 461ca04d
+    serv_info["server_name"] = conn.server
 
     isupport_data = serv_info.setdefault("isupport_tokens", {})
     isupport_data.clear()
@@ -50,7 +44,7 @@
     key: K,
     default_factory: Callable[[], V],
     *,
-    clear: bool = False
+    clear: bool = False,
 ) -> V:
     try:
         out = mapping[key]
@@ -67,11 +61,15 @@
     return conn.memory["server_info"]
 
 
-def get_status_modes(serv_info, *, clear: bool = False) -> Dict[str, StatusMode]:
+def get_status_modes(
+    serv_info, *, clear: bool = False
+) -> Dict[str, StatusMode]:
     return _get_set_clear(serv_info, "statuses", dict, clear=clear)
 
 
-def get_channel_modes(serv_info, *, clear: bool = False) -> Dict[str, ChannelMode]:
+def get_channel_modes(
+    serv_info, *, clear: bool = False
+) -> Dict[str, ChannelMode]:
     return _get_set_clear(serv_info, "channel_modes", dict, clear=clear)
 
 
@@ -118,14 +116,6 @@
     serv_info["extban_prefix"] = pfx
 
 
-<<<<<<< HEAD
-@hook.irc_raw('005', singlethread=True)
-def on_isupport(conn, irc_paramlist, nick):
-    serv_info = conn.memory["server_info"]
-    token_data = serv_info["isupport_tokens"]
-    serv_info["server_name"] = nick.casefold()
-    tokens = irc_paramlist[1:-1]  # strip the nick and trailing ':are supported by this server' message
-=======
 isupport_handlers = {
     "PREFIX": handle_prefixes,
     "CHANMODES": handle_chan_modes,
@@ -134,13 +124,12 @@
 
 
 @hook.irc_raw("005", singlethread=True)
-def on_isupport(conn, irc_paramlist):
+def on_isupport(conn, irc_paramlist, nick):
     serv_info = get_server_info(conn)
     token_data = serv_info["isupport_tokens"]
-    tokens = irc_paramlist[
-        1:-1
-    ]  # strip the nick and trailing ':are supported by this server' message
->>>>>>> 461ca04d
+    # strip the nick and trailing ':are supported by this server' message
+    tokens = irc_paramlist[1:-1]
+    serv_info["server_name"] = nick.casefold()
     for token in tokens:
         name, _, value = token.partition("=")
         name = name.upper()
