--- conflicted
+++ resolved
@@ -16,13 +16,8 @@
     return string.sub('', data)
 
 @hook.command("dragon", "ds")
-<<<<<<< HEAD
-def dragonsearch(text):
+def dragonsearch(text, reply):
     """<query> - Searches the dragonvale wiki for the specified text."""
-=======
-def dragonsearch(text, reply):
-    """Searches the dragonvale wiki for the specified text."""
->>>>>>> 55092d27
     params = {
         "query": text.strip(),
         "limit":1
