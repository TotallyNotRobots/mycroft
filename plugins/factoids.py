--- conflicted
+++ resolved
@@ -6,7 +6,7 @@
 
 re_lineends = re.compile(r'[\r\n]*')
 
-db_ready = []
+db_ready = False
 
 # some simple "shortcodes" for formatting purposes
 shortcodes = {
@@ -15,44 +15,28 @@
     '[u]': '\x1F',
     '[/u]': '\x1F',
     '[i]': '\x16',
-    '[/i]': '\x16'}
+    '[/i]': '\x16'
+}
 
-
-def db_init(db, conn):
-    global db_ready
-    if not conn.name in db_ready:
-        db.execute("create table if not exists mem(word, data, nick,"
-                   " primary key(word))")
-        db.commit()
-        db_ready.append(conn.name)
+@hook.onload()
+def create_db(db):
+    db.execute("create table if not exists mem(word, data, nick, primary key(word))")
+    db.commit()
 
 
 def get_memory(db, word):
-    row = db.execute("select data from mem where word=lower(?)",
-                     [word]).fetchone()
+    row = db.execute("select data from mem where word=lower(?)", [word]).fetchone()
     if row:
         return row[0]
     else:
         return None
 
 
-<<<<<<< HEAD
 @hook.command(["r", "remember"], permissions=["addfactoid"])
 def remember(text, nick, db, notice):
     """remember <word> [+]<data> -- Remembers <data> with <word>. Add + to <data> to append."""
-    db_init(db)
-=======
-@hook.command("r", permissions=["addfactoid"])
-@hook.command(permissions=["addfactoid"])
-def remember(inp, nick='', db=None, notice=None, conn=None):
-    """remember <word> [+]<data> -- Remembers <data> with <word>. Add +
-    to <data> to append."""
-    db_init(db, conn)
->>>>>>> 0e816a52
 
     append = False
-
-    inp = string.replace(inp, "\\n", "\n")
 
     try:
         word, data = text.split(None, 1)
@@ -71,42 +55,29 @@
         else:
             data = old_data + ' ' + new_data
 
-    db.execute("replace into mem(word, data, nick) values"
-               " (lower(?),?,?)", (word, data, nick))
+    db.execute("replace into mem(word, data, nick) values (lower(?),?,?)", (word, data, nick))
     db.commit()
 
     if old_data:
         if append:
-            notice(u"Appending \x02{}\x02 to \x02{}\x02. Type ?{} to see it.".format(new_data, old_data, word))
+            notice("Appending \x02{}\x02 to \x02{}\x02".format(new_data, old_data))
         else:
-            notice(u'Remembering \x02{}\x02 for \x02{}\x02. Type ?{} to see it.'.format(data, word, word))
-            notice(u'Previous data was \x02{}\x02'.format(old_data))
+            notice('Remembering \x02{}\x02 for \x02{}\x02. Type ?{} to see it.'.format(data, word, word))
+            notice('Previous data was \x02{}\x02'.format(old_data))
     else:
-        notice(u'Remembering \x02{}\x02 for \x02{}\x02. Type ?{} to see it.'.format(data, word, word))
+        notice('Remembering \x02{}\x02 for \x02{}\x02. Type ?{} to see it.'.format(data, word, word))
 
 
-<<<<<<< HEAD
 @hook.command(["f", "forget"], permissions=["delfactoid"])
 def forget(text, db, notice):
     """forget <word> -- Forgets a remembered <word>."""
 
-    db_init(db)
     data = get_memory(db, text)
-=======
-@hook.command("f", permissions=["delfactoid"])
-@hook.command(permissions=["delfactoid"])
-def forget(inp, db=None, notice=None, conn=None):
-    """forget <word> -- Forgets a remembered <word>."""
-
-    db_init(db, conn)
-    data = get_memory(db, inp)
->>>>>>> 0e816a52
 
     if data:
-        db.execute("delete from mem where word=lower(?)",
-                   [text])
+        db.execute("delete from mem where word=lower(?)", [text])
         db.commit()
-        notice(u'"%s" has been forgotten.' % data.replace('`', "'"))
+        notice('"%s" has been forgotten.' % data.replace('`', "'"))
         return
     else:
         notice("I don't know about that.")
@@ -114,14 +85,8 @@
 
 
 @hook.command
-<<<<<<< HEAD
 def info(text, notice, db):
-=======
-def info(inp, notice=None, db=None, conn=None):
->>>>>>> 0e816a52
     """info <factoid> -- Shows the source of a factoid."""
-
-    db_init(db, conn)
 
     # attempt to get the factoid from the database
     data = get_memory(db, text.strip())
@@ -135,8 +100,6 @@
 @hook.regex(r'^\? ?(.+)')
 def factoid(inp, input, db, message, action):
     """?<word> -- Shows what data is associated with <word>."""
-
-    db_init(db, conn)
 
     # split up the input
     split = inp.group(1).strip().split(" ")
@@ -153,7 +116,7 @@
         # factoid preprocessors
         if data.startswith("<py>"):
             code = data[4:].strip()
-            variables = u'input="""{}"""; nick="{}"; chan="{}"; bot_nick="{}";'.format(arguments.replace('"', '\\"'),
+            variables = 'input="""{}"""; nick="{}"; chan="{}"; bot_nick="{}";'.format(arguments.replace('"', '\\"'),
                                                                                       input.nick, input.chan,
                                                                                       input.conn.nick)
             result = pyexec.eval_py(variables + code)
@@ -173,25 +136,18 @@
             except http.HTTPError:
                 message("Could not fetch URL.")
         else:
-<<<<<<< HEAD
             message(result)
-=======
-            if prefix_on:
-                message(u"\x02[{}]:\x02 {}".format(factoid_id, result))
-            else:
-                message(result)
 
-@hook.command(autoHelp=False, permissions=["listfactoids"])
-def listfactoids(inp, db=None, reply=None):
-    db_init(db)
-    text = False
+
+@hook.command(autohelp=False, permissions=["listfactoids"])
+def listfactoids(db, reply):
+    reply_text = False
     for word in db.execute("select word from mem").fetchall():
-        if not text:
-            text = word[0]
+        if not reply_text:
+            reply_text = word[0]
         else:
-            text += ", {}".format(word[0])
-        if len(text) > 400:
-            reply(text.rsplit(', ', 1)[0])
-            text = word[0]
-    return text
->>>>>>> 0e816a52
+            reply_text += ", {}".format(word[0])
+        if len(reply_text) > 400:
+            reply(reply_text.rsplit(', ', 1)[0])
+            reply_text = word[0]
+    return reply_text