import re
import time

import isodate
import requests

from cloudbot import hook
from cloudbot.util import timeformat
from cloudbot.util.formatting import pluralize

youtube_re = re.compile(r'(?:youtube.*?(?:v=|/v/)|youtu\.be/|yooouuutuuube.*?id=)([-_a-zA-Z0-9]+)', re.I)

base_url = 'https://www.googleapis.com/youtube/v3/'
api_url = base_url + 'videos?part=contentDetails%2C+snippet%2C+statistics&id={}&key={}'
search_api_url = base_url + 'search?part=id&maxResults=1'
playlist_api_url = base_url + 'playlists?part=snippet%2CcontentDetails%2Cstatus'
video_url = "http://youtu.be/%s"
err_no_api = "The YouTube API is off in the Google Developers Console."


def get_video_description(video_id):
    request = requests.get(api_url.format(video_id, dev_key))
    json = request.json()

    if json.get('error'):
        if json['error']['code'] == 403:
            return err_no_api
        else:
            return

    data = json['items']
    snippet = data[0]['snippet']
    statistics = data[0]['statistics']
    content_details = data[0]['contentDetails']

    out = '\x02{}\x02'.format(snippet['title'])

    if not content_details.get('duration'):
        return out

    length = isodate.parse_duration(content_details['duration'])
    out += ' - length \x02{}\x02'.format(timeformat.format_time(int(length.total_seconds()), simple=True))
    try:
        total_votes = float(statistics['likeCount']) + float(statistics['dislikeCount'])
    except (LookupError, ValueError):
        total_votes = 0

    if total_votes != 0:
        # format
        likes = pluralize(int(statistics['likeCount']), "like")
        dislikes = pluralize(int(statistics['dislikeCount']), "dislike")

        percent = 100 * float(statistics['likeCount']) / total_votes
        out += ' - {}, {} (\x02{:.1f}\x02%)'.format(likes,
                                                    dislikes, percent)

    if 'viewCount' in statistics:
        views = int(statistics['viewCount'])
        out += ' - \x02{:,}\x02 view{}'.format(views, "s"[views == 1:])

    uploader = snippet['channelTitle']

    upload_time = time.strptime(snippet['publishedAt'], "%Y-%m-%dT%H:%M:%S.000Z")
    out += ' - \x02{}\x02 on \x02{}\x02'.format(uploader,
                                                time.strftime("%Y.%m.%d", upload_time))

    if 'contentRating' in content_details:
        out += ' - \x034NSFW\x02'

    return out


@hook.on_start()
def load_key(bot):
    global dev_key
    dev_key = bot.config.get("api_keys", {}).get("google_dev_key", None)


@hook.regex(youtube_re)
def youtube_url(match):
    return get_video_description(match.group(1))


@hook.command("youtube", "you", "yt", "y")
<<<<<<< HEAD
def youtube(text):
    """<query> - Returns the first YouTube search result for <query>."""
=======
def youtube(text, reply):
    """youtube <query> -- Returns the first YouTube search result for <query>."""
>>>>>>> 55092d27
    if not dev_key:
        return "This command requires a Google Developers Console API key."

    try:
        request = requests.get(search_api_url, params={"q": text, "key": dev_key, "type": "video"})
        request.raise_for_status()
    except Exception:
        reply("Error performing search.")
        raise

    json = requests.get(search_api_url, params={"q": text, "key": dev_key, "type": "video"}).json()

    if json.get('error'):
        if json['error']['code'] == 403:
            return err_no_api
        else:
            return 'Error performing search.'

    if json['pageInfo']['totalResults'] == 0:
        return 'No results found.'

    video_id = json['items'][0]['id']['videoId']

    return get_video_description(video_id) + " - " + video_url % video_id


@hook.command("youtime", "ytime")
<<<<<<< HEAD
def youtime(text):
    """<query> - Gets the total run time of the first YouTube search result for <query>."""
=======
def youtime(text, reply):
    """youtime <query> -- Gets the total run time of the first YouTube search result for <query>."""
>>>>>>> 55092d27
    if not dev_key:
        return "This command requires a Google Developers Console API key."

    try:
        request = requests.get(search_api_url, params={"q": text, "key": dev_key, "type": "video"})
        request.raise_for_status()
    except Exception:
        reply("Error performing search.")
        raise

    json = requests.get(search_api_url, params={"q": text, "key": dev_key, "type": "video"}).json()

    if json.get('error'):
        if json['error']['code'] == 403:
            return err_no_api
        else:
            return 'Error performing search.'

    if json['pageInfo']['totalResults'] == 0:
        return 'No results found.'

    video_id = json['items'][0]['id']['videoId']

    request = requests.get(api_url.format(video_id, dev_key))
    request.raise_for_status()

    json = request.json()

    if json.get('error'):
        return
    data = json['items']
    snippet = data[0]['snippet']
    content_details = data[0]['contentDetails']
    statistics = data[0]['statistics']

    if not content_details.get('duration'):
        return

    length = isodate.parse_duration(content_details['duration'])
    l_sec = int(length.total_seconds())
    views = int(statistics['viewCount'])
    total = int(l_sec * views)

    length_text = timeformat.format_time(l_sec, simple=True)
    total_text = timeformat.format_time(total, accuracy=8)

    return 'The video \x02{}\x02 has a length of {} and has been viewed {:,} times for ' \
           'a total run time of {}!'.format(snippet['title'], length_text, views,
                                            total_text)


ytpl_re = re.compile(r'(.*:)//(www.youtube.com/playlist|youtube.com/playlist)(:[0-9]+)?(.*)', re.I)


@hook.regex(ytpl_re)
def ytplaylist_url(match, reply):
    location = match.group(4).split("=")[-1]
    try:
        request = requests.get(playlist_api_url, params={"id": location, "key": dev_key})
        request.raise_for_status()
    except Exception:
        reply("Error looking up playlist.")
        raise

    json = request.json()

    if json.get('error'):
        if json['error']['code'] == 403:
            return err_no_api
        else:
            return 'Error looking up playlist.'

    data = json['items']
    snippet = data[0]['snippet']
    content_details = data[0]['contentDetails']

    title = snippet['title']
    author = snippet['channelTitle']
    num_videos = int(content_details['itemCount'])
    count_videos = ' - \x02{:,}\x02 video{}'.format(num_videos, "s"[num_videos == 1:])
    return "\x02{}\x02 {} - \x02{}\x02".format(title, count_videos, author)<|MERGE_RESOLUTION|>--- conflicted
+++ resolved
@@ -82,13 +82,8 @@
 
 
 @hook.command("youtube", "you", "yt", "y")
-<<<<<<< HEAD
-def youtube(text):
+def youtube(text, reply):
     """<query> - Returns the first YouTube search result for <query>."""
-=======
-def youtube(text, reply):
-    """youtube <query> -- Returns the first YouTube search result for <query>."""
->>>>>>> 55092d27
     if not dev_key:
         return "This command requires a Google Developers Console API key."
 
@@ -116,13 +111,8 @@
 
 
 @hook.command("youtime", "ytime")
-<<<<<<< HEAD
-def youtime(text):
+def youtime(text, reply):
     """<query> - Gets the total run time of the first YouTube search result for <query>."""
-=======
-def youtime(text, reply):
-    """youtime <query> -- Gets the total run time of the first YouTube search result for <query>."""
->>>>>>> 55092d27
     if not dev_key:
         return "This command requires a Google Developers Console API key."
 
