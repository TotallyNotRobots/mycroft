--- conflicted
+++ resolved
@@ -66,11 +66,7 @@
     :type bot: cloudbot.bot.CloudBot
     """
     global sandwich_data, taco_data, coffee_data, noodles_data, muffin_data, \
-<<<<<<< HEAD
-        tea_data, keto_data, beer_data, cheese_data, pancake_data, chicken_data, icecream_data
-=======
-        tea_data, keto_data, beer_data, cheese_data, pancake_data, chicken_data, brekkie_data
->>>>>>> 4c1c1753
+        tea_data, keto_data, beer_data, cheese_data, pancake_data, chicken_data, icecream_data, brekkie_data
 
     with codecs.open(os.path.join(bot.data_dir, "sandwich.json"), encoding="utf-8") as f:
         sandwich_data = json.load(f)
@@ -326,7 +322,6 @@
 
     # act out the message
     action(generator.generate_string())
-<<<<<<< HEAD
 
 @asyncio.coroutine
 @hook.command
@@ -341,7 +336,6 @@
 
     # act out the message
     action(generator.generate_string())
-=======
 	
 @asyncio.coroutine
 @hook.command("brekky", "brekkie")
@@ -355,5 +349,4 @@
     generator = textgen.TextGenerator(brekkie_data["templates"], brekkie_data["parts"], variables={"user": user})
 
     # act out the message
-    action(generator.generate_string())
->>>>>>> 4c1c1753
+    action(generator.generate_string())