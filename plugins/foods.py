import codecs
import json
import os
import random
import asyncio
import re

from cloudbot import hook
from cloudbot.util import textgen

nick_re = re.compile("^[A-Za-z0-9_|.\-\]\[\{\}\*]*$", re.I)

cakes = ['Chocolate', 'Ice Cream', 'Angel', 'Boston Cream', 'Birthday', 'Bundt', 'Carrot', 'Coffee', 'Devils', 'Fruit',
         'Gingerbread', 'Pound', 'Red Velvet', 'Stack', 'Welsh', 'Yokan']

cookies = ['Chocolate Chip', 'Oatmeal', 'Sugar', 'Oatmeal Raisin', 'Macadamia Nut', 'Jam Thumbprint', 'Mexican Wedding',
           'Biscotti', 'Oatmeal Cranberry', 'Chocolate Fudge', 'Peanut Butter', 'Pumpkin', 'Lemon Bar',
           'Chocolate Oatmeal Fudge', 'Toffee Peanut', 'Danish Sugar', 'Triple Chocolate', 'Oreo']

# <Luke> Hey guys, any good ideas for plugins?
# <User> I don't know, something that lists every potato known to man?
# <Luke> BRILLIANT
potatoes = ['AC Belmont', 'AC Blue Pride', 'AC Brador', 'AC Chaleur', 'AC Domino', 'AC Dubuc', 'AC Glacier Chip',
            'AC Maple Gold', 'AC Novachip', 'AC Peregrine Red', 'AC Ptarmigan', 'AC Red Island', 'AC Saguenor',
            'AC Stampede Russet', 'AC Sunbury', 'Abeille', 'Abnaki', 'Acadia', 'Acadia Russet', 'Accent',
            'Adirondack Blue', 'Adirondack Red', 'Adora', 'Agria', 'All Blue', 'All Red', 'Alpha', 'Alta Russet',
            'Alturas Russet', 'Amandine', 'Amisk', 'Andover', 'Anoka', 'Anson', 'Aquilon', 'Arran Consul', 'Asterix',
            'Atlantic', 'Austrian Crescent', 'Avalanche', 'Banana', 'Bannock Russet', 'Batoche', 'BeRus',
            'Belle De Fonteney', 'Belleisle', 'Bintje', 'Blossom', 'Blue Christie', 'Blue Mac', 'Brigus',
            'Brise du Nord', 'Butte', 'Butterfinger', 'Caesar', 'CalWhite', 'CalRed', 'Caribe', 'Carlingford',
            'Carlton', 'Carola', 'Cascade', 'Castile', 'Centennial Russet', 'Century Russet', 'Charlotte', 'Cherie',
            'Cherokee', 'Cherry Red', 'Chieftain', 'Chipeta', 'Coastal Russet', 'Colorado Rose', 'Concurrent',
            'Conestoga', 'Cowhorn', 'Crestone Russet', 'Crispin', 'Cupids', 'Daisy Gold', 'Dakota Pearl', 'Defender',
            'Delikat', 'Denali', 'Desiree', 'Divina', 'Dundrod', 'Durango Red', 'Early Rose', 'Elba', 'Envol',
            'Epicure', 'Eramosa', 'Estima', 'Eva', 'Fabula', 'Fambo', 'Fremont Russet', 'French Fingerling',
            'Frontier Russet', 'Fundy', 'Garnet Chile', 'Gem Russet', 'GemStar Russet', 'Gemchip', 'German Butterball',
            'Gigant', 'Goldrush', 'Granola', 'Green Mountain', 'Haida', 'Hertha', 'Hilite Russet', 'Huckleberry',
            'Hunter', 'Huron', 'IdaRose', 'Innovator', 'Irish Cobbler', 'Island Sunshine', 'Ivory Crisp',
            'Jacqueline Lee', 'Jemseg', 'Kanona', 'Katahdin', 'Kennebec', "Kerr's Pink", 'Keswick', 'Keuka Gold',
            'Keystone Russet', 'King Edward VII', 'Kipfel', 'Klamath Russet', 'Krantz', 'LaRatte', 'Lady Rosetta',
            'Latona', 'Lemhi Russet', 'Liberator', 'Lili', 'MaineChip', 'Marfona', 'Maris Bard', 'Maris Piper',
            'Matilda', 'Mazama', 'McIntyre', 'Michigan Purple', 'Millenium Russet', 'Mirton Pearl', 'Modoc', 'Mondial',
            'Monona', 'Morene', 'Morning Gold', 'Mouraska', 'Navan', 'Nicola', 'Nipigon', 'Niska', 'Nooksack',
            'NorValley', 'Norchip', 'Nordonna', 'Norgold Russet', 'Norking Russet', 'Norland', 'Norwis', 'Obelix',
            'Ozette', 'Peanut', 'Penta', 'Peribonka', 'Peruvian Purple', 'Pike', 'Pink Pearl', 'Prospect', 'Pungo',
            'Purple Majesty', 'Purple Viking', 'Ranger Russet', 'Reba', 'Red Cloud', 'Red Gold', 'Red La Soda',
            'Red Pontiac', 'Red Ruby', 'Red Thumb', 'Redsen', 'Rocket', 'Rose Finn Apple', 'Rose Gold', 'Roselys',
            'Rote Erstling', 'Ruby Crescent', 'Russet Burbank', 'Russet Legend', 'Russet Norkotah', 'Russet Nugget',
            'Russian Banana', 'Saginaw Gold', 'Sangre', 'Satina', 'Saxon', 'Sebago', 'Shepody', 'Sierra',
            'Silverton Russet', 'Simcoe', 'Snowden', 'Spunta', "St. John's", 'Summit Russet', 'Sunrise', 'Superior',
            'Symfonia', 'Tolaas', 'Trent', 'True Blue', 'Ulla', 'Umatilla Russet', 'Valisa', 'Van Gogh', 'Viking',
            'Wallowa Russet', 'Warba', 'Western Russet', 'White Rose', 'Willamette', 'Winema', 'Yellow Finn',
            'Yukon Gold']


def is_valid(target):
    """ Checks if a string is a valid IRC nick. """
    if nick_re.match(target):
        return True
    else:
        return False

@hook.on_start()
def load_foods(bot):
    """
    :type bot: cloudbot.bot.CloudBot
    """
    global sandwich_data, taco_data, coffee_data, noodles_data, muffin_data, scone_data, \
        tea_data, keto_data, beer_data, cheese_data, pancake_data, chicken_data, \
        icecream_data, brekkie_data, doobie_data, pizza_data, chocolate_data, pasta_data, \
        nugget_data, cereal_data, pie_data, sushi_data, steak_data

    with codecs.open(os.path.join(bot.data_dir, "sandwich.json"), encoding="utf-8") as f:
        sandwich_data = json.load(f)

    with codecs.open(os.path.join(bot.data_dir, "taco.json"), encoding="utf-8") as f:
        taco_data = json.load(f)

    with codecs.open(os.path.join(bot.data_dir, "coffee.json"), encoding="utf-8") as f:
        coffee_data = json.load(f)

    with codecs.open(os.path.join(bot.data_dir, "noodles.json"), encoding="utf-8") as f:
        noodles_data = json.load(f)

    with codecs.open(os.path.join(bot.data_dir, "muffin.json"), encoding="utf-8") as f:
        muffin_data = json.load(f)

    with codecs.open(os.path.join(bot.data_dir, "scone.json"), encoding="utf-8") as f:
        scone_data = json.load(f)

    with codecs.open(os.path.join(bot.data_dir, "tea.json"), encoding="utf-8") as f:
        tea_data = json.load(f)

    with codecs.open(os.path.join(bot.data_dir, "keto.json"), encoding="utf-8") as f:
        keto_data = json.load(f)

    with codecs.open(os.path.join(bot.data_dir, "beer.json"), encoding="utf-8") as f:
        beer_data = json.load(f)

    with codecs.open(os.path.join(bot.data_dir, "cheese.json"), encoding="utf-8") as f:
        cheese_data = json.load(f)

    with codecs.open(os.path.join(bot.data_dir, "pancake.json"), encoding="utf-8") as f:
        pancake_data = json.load(f)

    with codecs.open(os.path.join(bot.data_dir, "chicken.json"), encoding="utf-8") as f:
        chicken_data = json.load(f)

    with codecs.open(os.path.join(bot.data_dir, "nugget.json"), encoding="utf-8") as f:
        nugget_data = json.load(f)

    with codecs.open(os.path.join(bot.data_dir, "pie.json"), encoding="utf-8") as f:
        pie_data = json.load(f)

    with codecs.open(os.path.join(bot.data_dir, "brekkie.json"), encoding="utf-8") as f:
        brekkie_data = json.load(f)

    with codecs.open(os.path.join(bot.data_dir, "icecream.json"), encoding="utf-8") as f:
        icecream_data = json.load(f)

    with codecs.open(os.path.join(bot.data_dir, "doobie.json"), encoding="utf-8") as f:
        doobie_data = json.load(f)

    with codecs.open(os.path.join(bot.data_dir, "pizza.json"), encoding="utf-8") as f:
        pizza_data = json.load(f)

    with codecs.open(os.path.join(bot.data_dir, "chocolate.json"), encoding="utf-8") as f:
        chocolate_data = json.load(f)

    with codecs.open(os.path.join(bot.data_dir, "pasta.json"), encoding="utf-8") as f:
        pasta_data = json.load(f)

    with codecs.open(os.path.join(bot.data_dir, "cereal.json"), encoding="utf-8") as f:
        cereal_data = json.load(f)

    with codecs.open(os.path.join(bot.data_dir, "sushi.json"), encoding="utf-8") as f:
        sushi_data = json.load(f)

    with codecs.open(os.path.join(bot.data_dir, "steak.json"), encoding="utf-8") as f:
        steak_data = json.load(f)
    
    with codecs.open(os.path.join(bot.data_dir, "milkshake.json"), encoding="utf-8") as f:
        milkshake_data = json.load(f)

@asyncio.coroutine
@hook.command
def potato(text, action):
    """<user> - makes <user> a tasty little potato"""
    user = text.strip()

    if not is_valid(user):
        return "I can't give a potato to that user."

    potato_type = random.choice(potatoes)
    size = random.choice(['small', 'little', 'mid-sized', 'medium-sized', 'large', 'gigantic'])
    flavor = random.choice(['tasty', 'delectable', 'delicious', 'yummy', 'toothsome', 'scrumptious', 'luscious'])
    method = random.choice(['bakes', 'fries', 'boils', 'roasts'])
    side_dish = random.choice(['side salad', 'dollop of sour cream', 'piece of chicken', 'bowl of shredded bacon'])

    action("{} a {} {} {} potato for {} and serves it with a small {}!".format(method, flavor, size, potato_type, user,
                                                                               side_dish))


@asyncio.coroutine
@hook.command
def cake(text, action):
    """<user> - gives <user> an awesome cake"""
    user = text.strip()

    if not is_valid(user):
        return "I can't give a cake to that user."

    cake_type = random.choice(cakes)
    size = random.choice(['small', 'little', 'mid-sized', 'medium-sized', 'large', 'gigantic'])
    flavor = random.choice(['tasty', 'delectable', 'delicious', 'yummy', 'toothsome', 'scrumptious', 'luscious'])
    method = random.choice(['makes', 'gives', 'gets', 'buys'])
    side_dish = random.choice(['glass of chocolate milk', 'bowl of ice cream', 'jar of cookies',
                               'side of chocolate sauce'])

    action("{} {} a {} {} {} cake and serves it with a small {}!".format(method, user, flavor, size, cake_type,
                                                                         side_dish))


@asyncio.coroutine
@hook.command
def cookie(text, action):
    """<user> - gives <user> a cookie"""
    user = text.strip()

    if not is_valid(user):
        return "I can't give a cookie to that user."

    cookie_type = random.choice(cookies)
    size = random.choice(['small', 'little', 'medium-sized', 'large', 'gigantic'])
    flavor = random.choice(['tasty', 'delectable', 'delicious', 'yummy', 'toothsome', 'scrumptious', 'luscious'])
    method = random.choice(['makes', 'gives', 'gets', 'buys'])
    side_dish = random.choice(['glass of milk', 'bowl of ice cream', 'bowl of chocolate sauce'])

    action("{} {} a {} {} {} cookie and serves it with a {}!".format(method, user, flavor, size, cookie_type,
                                                                     side_dish))


@asyncio.coroutine
@hook.command
def sandwich(text, action):
    """<user> - give a tasty sandwich to <user>"""
    user = text.strip()

    if not is_valid(user):
        return "I can't give a sandwich to that user."

    generator = textgen.TextGenerator(sandwich_data["templates"], sandwich_data["parts"],
                                      variables={"user": user})

    # act out the message
    action(generator.generate_string())

@asyncio.coroutine
@hook.command
def taco(text, action):
    """<user> - give a taco to <user>"""
    user = text.strip()

    if not is_valid(user):
        return "I can't give a taco to that user."

    generator = textgen.TextGenerator(taco_data["templates"], taco_data["parts"],
                                      variables={"user": user})

    # act out the message
    action(generator.generate_string())

@asyncio.coroutine
@hook.command
def coffee(text, action):
    """<user> - give coffee to <user>"""
    user = text.strip()

    if not is_valid(user):
        return "I can't give coffee to that user."

    generator = textgen.TextGenerator(coffee_data["templates"], coffee_data["parts"],
                                      variables={"user": user})
    # act out the message
    action(generator.generate_string())
<<<<<<< HEAD
    
@asyncio.coroutine
=======

asyncio.coroutine
>>>>>>> 15fb500e
@hook.command
def noodles(text, action):
    """<user> - give noodles to <user>"""
    user = text.strip()

    if not is_valid(user):
        return "I can't give noodles to that user."

    generator = textgen.TextGenerator(noodles_data["templates"], noodles_data["parts"],
                                      variables={"user": user})
    # act out the message
    action(generator.generate_string())
<<<<<<< HEAD
    
@asyncio.coroutine
=======

asyncio.coroutine
>>>>>>> 15fb500e
@hook.command
def muffin(text, action):
    """<user> - give muffin to <user>"""
    user = text.strip()

    if not is_valid(user):
        return "I can't give muffin to that user."

    generator = textgen.TextGenerator(muffin_data["templates"], muffin_data["parts"],
                                      variables={"user": user})
    # act out the message
    action(generator.generate_string())

@asyncio.coroutine
@hook.command
def scone(text, action):
    """<user> - give scone to <user>"""
    user = text.strip()

    if not is_valid(user):
        return "I can't give scone to that user."

    generator = textgen.TextGenerator(scone_data["templates"], scone_data["parts"],
                                      variables={"user": user})
    # act out the message
    action(generator.generate_string())

@asyncio.coroutine
@hook.command
def tea(text, action):
    """<user> - give tea to <user>"""
    user = text.strip()

    if not is_valid(user):
        return "I can't give tea to that user."

    generator = textgen.TextGenerator(tea_data["templates"], tea_data["parts"],
                                      variables={"user": user})
    # act out the message
    action(generator.generate_string())

@asyncio.coroutine
@hook.command
def keto(text, action):
    """<user> - give keto food to <user>"""
    user = text.strip()

    if not is_valid(user):
        return "I can't give food to that user."

    generator = textgen.TextGenerator(keto_data["templates"], keto_data["parts"],
                                      variables={"user": user})
    # act out the message
    action(generator.generate_string())

@asyncio.coroutine
@hook.command
def beer(text, action):
    """<user> - give beer to <user>"""
    user = text.strip()

    if not is_valid(user):
        return "I can't give beer to that user."

    generator = textgen.TextGenerator(beer_data["templates"], beer_data["parts"],
                                      variables={"user": user})
    # act out the message
    action(generator.generate_string())

@asyncio.coroutine
@hook.command
def cheese(text, action):
    """<user> - give cheese to <user>"""
    user = text.strip()

    if not is_valid(user):
        return "I can't give cheese to that user."

    generator = textgen.TextGenerator(cheese_data["templates"], cheese_data["parts"],
                                      variables={"user": user})
    # act out the message
    action(generator.generate_string())

@asyncio.coroutine
@hook.command
def pancake(text, action):
    """<user> - give pancakes to <user>"""
    user = text.strip()

    if not is_valid(user):
        return "I can't give pancakes to that user."

    generator = textgen.TextGenerator(pancake_data["templates"], pancake_data["parts"],
                                      variables={"user": user})

    # act out the message
    action(generator.generate_string())

@asyncio.coroutine
@hook.command
def chicken(text, action):
    """<user> - give chicken to <user>"""
    user = text.strip()

    if not is_valid(user):
        return "I can't give chicken to that user."

    generator = textgen.TextGenerator(chicken_data["templates"], chicken_data["parts"], variables={"user": user})

    # act out the message
    action(generator.generate_string())

@asyncio.coroutine
@hook.command
def nugget(text, action):
    """<user> - give nuggets to <user>"""
    user = text.strip()

    if not is_valid(user):
        return "I can't give nuggets to that user."

    generator = textgen.TextGenerator(nugget_data["templates"], nugget_data["parts"], variables={"user": user})

    # act out the message
    action(generator.generate_string())

@asyncio.coroutine
@hook.command
def pie(text, action):
    """<user> - give pie to <user>"""
    user = text.strip()

    if not is_valid(user):
        return "I can't give pie to that user."

    generator = textgen.TextGenerator(pie_data["templates"], pie_data["parts"], variables={"user": user})

    # act out the message
    action(generator.generate_string())

@asyncio.coroutine
@hook.command
def icecream(text, action):
    """<user> - give icecream to <user>"""
    user = text.strip()

    if not is_valid(user):
        return "I can't give icecream to that user."

    generator = textgen.TextGenerator(icecream_data["templates"], icecream_data["parts"], variables={"user": user})

    # act out the message
    action(generator.generate_string())

@asyncio.coroutine
@hook.command("brekky", "brekkie")
def brekkie(text, action):
    """<user> - give brekkie to <user>"""
    user = text.strip()

    if not is_valid(user):
        return "I can't give brekkie to that user."

    generator = textgen.TextGenerator(brekkie_data["templates"], brekkie_data["parts"], variables={"user": user})

    # act out the message
    action(generator.generate_string())

@asyncio.coroutine
@hook.command("doobie")
def doobie(text, action):
    """<user> - pass the doobie to <user>"""
    user = text.strip()

    if not is_valid(user):
        return "I can't pass the doobie to that user."

    generator = textgen.TextGenerator(doobie_data["templates"], doobie_data["parts"], variables={"user": user})

    # act out the message
    action(generator.generate_string())

@asyncio.coroutine
@hook.command("pizza")
def pizza(text, action):
    """<user> - give pizza to <user>"""
    user = text.strip()

    if not is_valid(user):
        return "I can't give pizza to that user."

    generator = textgen.TextGenerator(pizza_data["templates"], pizza_data["parts"], variables={"user": user})

    # act out the message
    action(generator.generate_string())

@asyncio.coroutine
@hook.command("chocolate")
def chocolate(text, action):
    """<user> - give chocolate to <user>"""
    user = text.strip()

    if not is_valid(user):
        return "I can't give chocolate to that user."

    generator = textgen.TextGenerator(chocolate_data["templates"], chocolate_data["parts"], variables={"user": user})
    # act out the message
    action(generator.generate_string())

@asyncio.coroutine
@hook.command
def pasta(text, action):
    """<user> - give pasta to <user>"""
    user = text.strip()

    if not is_valid(user):
        return "I can't give pasta to that user."

    generator = textgen.TextGenerator(pasta_data["templates"], pasta_data["parts"], variables={"user": user})

    # act out the message
    action(generator.generate_string())

@asyncio.coroutine
@hook.command
def cereal(text, action):
    """<user> - give cereal to <user>"""
    user = text.strip()

    if not is_valid(user):
        return "I can't give cereal to that user."

    generator = textgen.TextGenerator(cereal_data["templates"], cereal_data["parts"], variables={"user": user})

    # act out the message
    action(generator.generate_string())

@asyncio.coroutine
@hook.command
def sushi(text, action):
    """<user> - give sushi to <user>"""
    user = text.strip()

    if not is_valid(user):
        return "I can't give sushi to that user."

    generator = textgen.TextGenerator(sushi_data["templates"], sushi_data["parts"],
                                      variables={"user": user})
    # act out the message
    action(generator.generate_string())

@asyncio.coroutine
@hook.command
def steak(text, action):
    """<user> - give a steak dinner to <user>"""
    user = text.strip()

    if not is_valid(user):
        return "I can't treat that user to a nice steak dinner."

    generator = textgen.TextGenerator(steak_data["templates"], steak_data["parts"], variables={"user": user})

    # act out the message
    action(generator.generate_string())

@asyncio.coroutine
@hook.command
def milkshake(text, action):
    """<user> - give a milkshake to <user>"""
    user = text.strip()

    if not is_valid(user):
        return "I can't treat that user to a milkshake."

    generator = textgen.TextGenerator(milkshake_data["templates"], milkshake_data["parts"], variables={"user": user})

    # act out the message
    action(generator.generate_string())<|MERGE_RESOLUTION|>--- conflicted
+++ resolved
@@ -243,13 +243,9 @@
                                       variables={"user": user})
     # act out the message
     action(generator.generate_string())
-<<<<<<< HEAD
+
     
 @asyncio.coroutine
-=======
-
-asyncio.coroutine
->>>>>>> 15fb500e
 @hook.command
 def noodles(text, action):
     """<user> - give noodles to <user>"""
@@ -262,13 +258,9 @@
                                       variables={"user": user})
     # act out the message
     action(generator.generate_string())
-<<<<<<< HEAD
+
     
 @asyncio.coroutine
-=======
-
-asyncio.coroutine
->>>>>>> 15fb500e
 @hook.command
 def muffin(text, action):
     """<user> - give muffin to <user>"""
