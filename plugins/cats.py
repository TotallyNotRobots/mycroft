import requests
from requests import HTTPError

from cloudbot import hook


def get_data(url, reply, bot, params=None):
    try:
        r = requests.get(url, headers={'User-Agent': bot.user_agent}, params=params)
        r.raise_for_status()
    except HTTPError:
        reply("API error occurred.")
        raise

    return r


@hook.command(autohelp=False)
<<<<<<< HEAD
def cats(reply):
    """- gets a fucking fact about cats."""
=======
def cats(reply, bot):
    """gets a fucking fact about cats."""
    r = get_data('https://catfact.ninja/fact', reply, bot, params={'max_length': 100})
    json = r.json()
    response = json['facts']
    return response
>>>>>>> 55092d27


@hook.command(autohelp=False)
<<<<<<< HEAD
def catgifs(reply):
    """- gets a fucking cat gif."""
    attempts = 0
    while True:
        try:
            r = requests.get("http://marume.herokuapp.com/random.gif")
        except Exception:
            if attempts > 2:
                reply("there was an error finding a cat gif for you.")
                raise
            else:
                attempts += 1
                continue
        response = r.url
        return "OMG A CAT GIF: {}".format(response)
=======
def catgifs(reply, bot):
    """gets a fucking cat gif."""
    r = get_data("http://marume.herokuapp.com/random.gif", reply, bot)
    return "OMG A CAT GIF: {}".format(r.url)
>>>>>>> 55092d27
<|MERGE_RESOLUTION|>--- conflicted
+++ resolved
@@ -16,39 +16,16 @@
 
 
 @hook.command(autohelp=False)
-<<<<<<< HEAD
-def cats(reply):
+def cats(reply, bot):
     """- gets a fucking fact about cats."""
-=======
-def cats(reply, bot):
-    """gets a fucking fact about cats."""
     r = get_data('https://catfact.ninja/fact', reply, bot, params={'max_length': 100})
     json = r.json()
     response = json['facts']
     return response
->>>>>>> 55092d27
 
 
 @hook.command(autohelp=False)
-<<<<<<< HEAD
-def catgifs(reply):
+def catgifs(reply, bot):
     """- gets a fucking cat gif."""
-    attempts = 0
-    while True:
-        try:
-            r = requests.get("http://marume.herokuapp.com/random.gif")
-        except Exception:
-            if attempts > 2:
-                reply("there was an error finding a cat gif for you.")
-                raise
-            else:
-                attempts += 1
-                continue
-        response = r.url
-        return "OMG A CAT GIF: {}".format(response)
-=======
-def catgifs(reply, bot):
-    """gets a fucking cat gif."""
     r = get_data("http://marume.herokuapp.com/random.gif", reply, bot)
-    return "OMG A CAT GIF: {}".format(r.url)
->>>>>>> 55092d27
+    return "OMG A CAT GIF: {}".format(r.url)