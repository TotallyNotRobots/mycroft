--- conflicted
+++ resolved
@@ -118,40 +118,7 @@
             "minimum_users": 5
         }
     },
-<<<<<<< HEAD
     "api_keys": {},
-=======
-    "api_keys": {
-        "tvdb": "",
-        "bing_azure": "",
-        "wolframalpha": "",
-        "lastfm": "",
-        "rottentomatoes": "",
-        "soundcloud": "",
-        "twitter_consumer_key": "",
-        "twitter_consumer_secret": "",
-        "twitter_access_token": "",
-        "twitter_access_secret": "",
-        "imgur_client_id": "",
-        "imgur_client_secret": "",
-        "spotify_client_id": "",
-        "spotify_client_secret": "",
-        "darksky": "",
-        "rdio_key": "",
-        "rdio_secret": "",
-        "google_dev_key": "",
-        "google_cse_id": "",
-        "octopart": "",
-        "wordnik": "",
-        "yandex_translate": "",
-        "lyricsnmusic": "",
-        "cleverbot": "",
-        "brewerydb": "",
-        "alphavantage": "",
-        "coinmarketcap": "",
-        "giphy": ""
-    },
->>>>>>> 461ca04d
     "database": "sqlite:///cloudbot.db",
     "location_bias_cc": null,
     "plugin_loading": {
