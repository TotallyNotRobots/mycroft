<<<<<<< HEAD
=======
from __future__ import annotations

import concurrent.futures
>>>>>>> 840b40ca
import enum
import logging
from collections.abc import Mapping
from functools import partial
from typing import TYPE_CHECKING, Any

from irclib.parser import Message

from cloudbot.util.database import Session

if TYPE_CHECKING:
    from collections.abc import Iterator

    import sqlalchemy.orm as sa_orm

logger = logging.getLogger("cloudbot")


@enum.unique
class EventType(enum.Enum):
    message = 0
    action = 1
    # TODO: Do we actually want to have a 'notice' event type? Should the NOTICE command be a 'message' type?
    notice = 2
    join = 3
    part = 4
    kick = 5
    other = 6


class Event(Mapping[str, Any]):
    def __init__(
        self,
        *,
        bot=None,
        hook=None,
        conn=None,
        base_event=None,
        event_type=EventType.other,
        content=None,
        content_raw=None,
        target=None,
        channel=None,
        nick=None,
        user=None,
        host=None,
        mask=None,
        irc_raw=None,
        irc_prefix=None,
        irc_command=None,
        irc_paramlist=None,
        irc_ctcp_text=None,
        irc_tags=None,
    ) -> None:
        """
        All of these parameters except for `bot` and `hook` are optional.
        The irc_* parameters should only be specified for IRC events.

        Note that the `bot` argument may be left out if you specify a `base_event`.

        :param bot: The CloudBot instance this event was triggered from
        :param conn: The Client instance this event was triggered from
        :param hook: The hook this event will be passed to
        :param base_event: The base event that this event is based on. If this parameter is not None, then nick, user,
                            host, mask, and irc_* arguments are ignored
        :param event_type: The type of the event
        :param content: The content of the message, or the reason for an join or part
        :param target: The target of the action, for example the user being kicked, or invited
        :param channel: The channel that this action took place in
        :param nick: The nickname of the sender that triggered this event
        :param user: The user of the sender that triggered this event
        :param host: The host of the sender that triggered this event
        :param mask: The mask of the sender that triggered this event (nick!user@host)
        :param irc_raw: The raw IRC line
        :param irc_prefix: The raw IRC prefix
        :param irc_command: The IRC command
        :param irc_paramlist: The list of params for the IRC command. If the last param is a content param, the ':'
                                should be removed from the front.
        :param irc_ctcp_text: CTCP text if this message is a CTCP command
        """
        self.db: sa_orm.Session | None = None
        self.db_executor: concurrent.futures.Executor | None = None
        self.bot = bot
        self.conn = conn
        self.hook = hook
        if base_event is not None:
            # We're copying an event, so inherit values
            if self.bot is None and base_event.bot is not None:
                self.bot = base_event.bot
            if self.conn is None and base_event.conn is not None:
                self.conn = base_event.conn
            if self.hook is None and base_event.hook is not None:
                self.hook = base_event.hook

            # If base_event is provided, don't check these parameters, just inherit
            self.type = base_event.type
            self.content = base_event.content
            self.content_raw = base_event.content_raw
            self.target = base_event.target
            self.chan = base_event.chan
            self.nick = base_event.nick
            self.user = base_event.user
            self.host = base_event.host
            self.mask = base_event.mask
            # clients-specific parameters
            self.irc_raw = base_event.irc_raw
            self.irc_tags = base_event.irc_tags
            self.irc_prefix = base_event.irc_prefix
            self.irc_command = base_event.irc_command
            self.irc_paramlist = base_event.irc_paramlist
            self.irc_ctcp_text = base_event.irc_ctcp_text
        else:
            # Since base_event wasn't provided, we can take these parameters
            self.type = event_type
            self.content = content
            self.content_raw = content_raw
            self.target = target
            self.chan = channel
            self.nick = nick
            self.user = user
            self.host = host
            self.mask = mask
            # clients-specific parameters
            self.irc_raw = irc_raw
            self.irc_tags = irc_tags
            self.irc_prefix = irc_prefix
            self.irc_command = irc_command
            self.irc_paramlist = irc_paramlist
            self.irc_ctcp_text = irc_ctcp_text

    def __len__(self) -> int:
        return len(self.__dict__)

    def __iter__(self) -> Iterator[str]:
        return iter(self.__dict__)

    def __getitem__(self, item: str) -> Any:
        try:
            return getattr(self, item)
        except AttributeError as e:
            raise KeyError(item) from e

    async def prepare(self):
        """
        Initializes this event to be run through it's hook

        Mainly, initializes a database object on this event, if the hook requires it.

        This method is for when the hook is *not* threaded (event.hook.threaded is False).
        If you need to add a db to a threaded hook, use prepare_threaded.
        """

        if self.hook is None:
            raise ValueError("event.hook is required to prepare an event")

        if "db" in self.hook.required_args:
            # logger.debug("Opening database session for {}:threaded=False".format(self.hook.description))

            # we're running a coroutine hook with a db, so initialise an executor pool
            self.db_executor = self.bot.db_executor_pool.get()
            # be sure to initialize the db in the database executor, so it will be accessible in that thread.
            self.db = await self.async_call(Session)

    def prepare_threaded(self):
        """
        Initializes this event to be run through it's hook

        Mainly, initializes the database object on this event, if the hook requires it.

        This method is for when the hook is threaded (event.hook.threaded is True).
        If you need to add a db to a coroutine hook, use prepare.
        """

        if self.hook is None:
            raise ValueError("event.hook is required to prepare an event")

        if "db" in self.hook.required_args:
            # logger.debug("Opening database session for {}:threaded=True".format(self.hook.description))

            self.db = Session()

    async def close(self):
        """
        Closes this event after running it through it's hook.

        Mainly, closes the database connection attached to this event (if any).

        This method is for when the hook is *not* threaded (event.hook.threaded is False).
        If you need to add a db to a threaded hook, use close_threaded.
        """
        if self.hook is None:
            raise ValueError("event.hook is required to close an event")

        if self.db is not None:
            # logger.debug("Closing database session for {}:threaded=False".format(self.hook.description))
            # be sure the close the database in the database executor, as it is only accessible in that one thread
            await self.async_call(self.db.close)
            self.db = None

    def close_threaded(self):
        """
        Closes this event after running it through it's hook.

        Mainly, closes the database connection attached to this event (if any).

        This method is for when the hook is threaded (event.hook.threaded is True).
        If you need to add a db to a coroutine hook, use close.
        """
        if self.hook is None:
            raise ValueError("event.hook is required to close an event")

        if self.db is not None:
            # logger.debug("Closing database session for {}:threaded=True".format(self.hook.description))
            self.db.close()
            self.db = None

    @property
    def event(self):
        return self

    @property
    def loop(self):
        return self.bot.loop

    @property
    def logger(self):
        return logger

    def message(self, message, target=None):
        """sends a message to a specific or current channel/user"""
        if target is None:
            if self.chan is None:
                raise ValueError(
                    "Target must be specified when chan is not assigned"
                )

            target = self.chan

        self.conn.message(target, message)

    def admin_log(self, message, broadcast=False) -> None:
        """Log a message in the current connections admin log

        :param message: The message to log
        :param broadcast: Should this be broadcast to all connections
        """
        conns = [self.conn] if not broadcast else self.bot.connections.values()

        for conn in conns:
            if conn and conn.connected:
                conn.admin_log(message, console=not broadcast)

    def reply(self, *messages: str, target: str | None = None) -> None:
        """sends a message to the current channel/user with a prefix"""
        reply_ping = self.conn.config.get("reply_ping", True)
        if target is None:
            if self.chan is None:
                raise ValueError(
                    "Target must be specified when chan is not assigned"
                )

            target = self.chan

        if not messages:
            # if there are no messages specified, don't do anything
            return

        if target == self.nick or not reply_ping:
            self.conn.message(target, *messages)
        else:
            self.conn.message(
                target, f"({self.nick}) {messages[0]}", *messages[1:]
            )

    def action(self, message, target=None):
        """sends an action to the current channel/user
        or a specific channel/user
        """
        if target is None:
            if self.chan is None:
                raise ValueError(
                    "Target must be specified when chan is not assigned"
                )

            target = self.chan

        self.conn.action(target, message)

    def ctcp(self, message, ctcp_type, target=None):
        """sends an ctcp to the current channel/user or a specific channel/user"""
        if target is None:
            if self.chan is None:
                raise ValueError(
                    "Target must be specified when chan is not assigned"
                )

            target = self.chan

        if not hasattr(self.conn, "ctcp"):
            raise ValueError("CTCP can only be used on IRC connections")

        self.conn.ctcp(target, ctcp_type, message)

    def notice(self, message, target=None):
        """sends a notice to the current channel/user or a specific channel/user"""
        avoid_notices = self.conn.config.get("avoid_notices", False)
        if target is None:
            if self.nick is None:
                raise ValueError(
                    "Target must be specified when nick is not assigned"
                )

            target = self.nick

        # we have a config option to avoid noticing user and PM them instead, so we use it here
        if avoid_notices:
            self.conn.message(target, message)
        else:
            self.conn.notice(target, message)

    def has_permission(self, permission, notice=True):
        """returns whether or not the current user has a given permission"""
        if not self.mask:
            raise ValueError("has_permission requires mask is not assigned")

        return self.conn.permissions.has_perm_mask(
            self.mask, permission, notice=notice
        )

    async def check_permission(self, permission, notice=True) -> bool:
        """returns whether or not the current user has a given permission"""
        if self.has_permission(permission, notice=notice):
            return True

        for perm_hook in self.bot.plugin_manager.perm_hooks[permission]:
            ok, res = await self.bot.plugin_manager.internal_launch(
                perm_hook, Event(base_event=self, hook=perm_hook)
            )
            if ok and res:
                return True

        return False

    async def check_permissions(self, *perms, notice=True) -> bool:
        for perm in perms:
            if await self.check_permission(perm, notice=notice):
                return True

        return False

    async def async_call(self, func, *args, **kwargs):
        if self.db_executor is not None:
            executor = self.db_executor.executor
        else:
            executor = None

        part = partial(func, *args, **kwargs)
        result = await self.loop.run_in_executor(executor, part)
        return result

    def is_nick_valid(self, nick):
        """
        Returns whether a nick is valid for a given connection
        :param nick: The nick to check
        :return: Whether or not it is valid
        """
        return self.conn.is_nick_valid(nick)


class CommandEvent(Event):
    def __init__(
        self,
        *,
        bot=None,
        hook,
        text,
        triggered_command,
        cmd_prefix,
        conn=None,
        base_event=None,
        event_type=None,
        content=None,
        content_raw=None,
        target=None,
        channel=None,
        nick=None,
        user=None,
        host=None,
        mask=None,
        irc_raw=None,
        irc_prefix=None,
        irc_command=None,
        irc_paramlist=None,
    ) -> None:
        """
        :param text: The arguments for the command
        :param triggered_command: The command that was triggered
        """
        super().__init__(
            bot=bot,
            hook=hook,
            conn=conn,
            base_event=base_event,
            event_type=event_type,
            content=content,
            content_raw=content_raw,
            target=target,
            channel=channel,
            nick=nick,
            user=user,
            host=host,
            mask=mask,
            irc_raw=irc_raw,
            irc_prefix=irc_prefix,
            irc_command=irc_command,
            irc_paramlist=irc_paramlist,
        )
        self.hook = hook
        self.text = text
        self.doc = self.hook.doc
        self.triggered_command = triggered_command
        self.triggered_prefix = cmd_prefix

    def notice_doc(self, target=None):
        """sends a notice containing this command's docstring to
        the current channel/user or a specific channel/user
        """
        if self.triggered_command is None:
            raise ValueError("Triggered command not set on this event")

        if self.hook.doc is None:
            message = f"{self.triggered_prefix}{self.triggered_command} requires additional arguments."
        else:
            message = f"{self.triggered_prefix}{self.triggered_command} {self.hook.doc}"

        self.notice(message, target=target)


class RegexEvent(Event):
    def __init__(
        self,
        *,
        bot=None,
        hook,
        match,
        conn=None,
        base_event=None,
        event_type=None,
        content=None,
        content_raw=None,
        target=None,
        channel=None,
        nick=None,
        user=None,
        host=None,
        mask=None,
        irc_raw=None,
        irc_prefix=None,
        irc_command=None,
        irc_paramlist=None,
    ) -> None:
        """
        :param: match: The match objected returned by the regex search method
        """
        super().__init__(
            bot=bot,
            conn=conn,
            hook=hook,
            base_event=base_event,
            event_type=event_type,
            content=content,
            content_raw=content_raw,
            target=target,
            channel=channel,
            nick=nick,
            user=user,
            host=host,
            mask=mask,
            irc_raw=irc_raw,
            irc_prefix=irc_prefix,
            irc_command=irc_command,
            irc_paramlist=irc_paramlist,
        )
        self.match = match


class CapEvent(Event):
    def __init__(self, *args, cap, cap_param=None, **kwargs) -> None:
        super().__init__(*args, **kwargs)
        self.cap = cap
        self.cap_param = cap_param


class IrcOutEvent(Event):
    def __init__(self, *args, **kwargs) -> None:
        super().__init__(*args, **kwargs)
        self.parsed_line: Message | None = None

    async def prepare(self) -> None:
        await super().prepare()

        if "parsed_line" in self.hook.required_args:
            try:
                self.parsed_line = Message.parse(self.line)
            except Exception:
                logger.exception(
                    "Unable to parse line requested by hook %s", self.hook
                )
                self.parsed_line = None

    def prepare_threaded(self) -> None:
        super().prepare_threaded()

        if "parsed_line" in self.hook.required_args:
            try:
                self.parsed_line = Message.parse(self.line)
            except Exception:
                logger.exception(
                    "Unable to parse line requested by hook %s", self.hook
                )
                self.parsed_line = None

    @property
    def line(self):
        return str(self.irc_raw)


class PostHookEvent(Event):
    def __init__(
        self,
        *args,
        launched_hook=None,
        launched_event=None,
        result=None,
        error=None,
        **kwargs,
    ) -> None:
        super().__init__(*args, **kwargs)
        self.launched_hook = launched_hook
        self.launched_event = launched_event
        self.result = result
        self.error = error<|MERGE_RESOLUTION|>--- conflicted
+++ resolved
@@ -1,9 +1,5 @@
-<<<<<<< HEAD
-=======
 from __future__ import annotations
 
-import concurrent.futures
->>>>>>> 840b40ca
 import enum
 import logging
 from collections.abc import Mapping
@@ -18,6 +14,8 @@
     from collections.abc import Iterator
 
     import sqlalchemy.orm as sa_orm
+
+    from cloudbot.util.executor_pool import ExecutorWrapper
 
 logger = logging.getLogger("cloudbot")
 
@@ -85,7 +83,7 @@
         :param irc_ctcp_text: CTCP text if this message is a CTCP command
         """
         self.db: sa_orm.Session | None = None
-        self.db_executor: concurrent.futures.Executor | None = None
+        self.db_executor: ExecutorWrapper | None = None
         self.bot = bot
         self.conn = conn
         self.hook = hook
