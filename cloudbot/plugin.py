import asyncio
import glob
import importlib
import inspect
import logging
import os
import re
<<<<<<< HEAD
from collections import defaultdict
from operator import attrgetter
=======
from itertools import chain
>>>>>>> 940e70e3

import sqlalchemy

from cloudbot.event import Event
from cloudbot.hook import Priority, Action
from cloudbot.util import database

logger = logging.getLogger("cloudbot")


def find_hooks(parent, module):
    """
    :type parent: Plugin
    :type module: object
    :rtype: (list[CommandHook], list[RegexHook], list[RawHook], list[SieveHook], List[EventHook], List[PeriodicHook], list[OnStartHook], List[OnStopHook], list[OnCapAckHook], list[OnCapAvailableHook], list[OnConnectHook])
    """
    # set the loaded flag
    module._cloudbot_loaded = True
    command = []
    regex = []
    raw = []
    sieve = []
    event = []
    periodic = []
    on_start = []
    on_stop = []
    on_cap_ack = []
    on_cap_available = []
    on_connect = []
    type_lists = {"command": command, "regex": regex, "irc_raw": raw, "sieve": sieve, "event": event,
                  "periodic": periodic, "on_start": on_start, "on_stop": on_stop, "on_cap_ack": on_cap_ack,
                  "on_cap_available": on_cap_available, "on_connect": on_connect}
    for name, func in module.__dict__.items():
        if hasattr(func, "_cloudbot_hook"):
            # if it has cloudbot hook
            func_hooks = func._cloudbot_hook

            for hook_type, func_hook in func_hooks.items():
                type_lists[hook_type].append(_hook_name_to_plugin[hook_type](parent, func_hook))

            # delete the hook to free memory
            del func._cloudbot_hook

    return command, regex, raw, sieve, event, periodic, on_start, on_stop, on_cap_ack, on_cap_available, on_connect


def find_tables(code):
    """
    :type code: object
    :rtype: list[sqlalchemy.Table]
    """
    tables = []
    for name, obj in code.__dict__.items():
        if isinstance(obj, sqlalchemy.Table) and obj.metadata == database.metadata:
            # if it's a Table, and it's using our metadata, append it to the list
            tables.append(obj)

    return tables


class PluginManager:
    """
    PluginManager is the core of CloudBot plugin loading.

    PluginManager loads Plugins, and adds their Hooks to easy-access dicts/lists.

    Each Plugin represents a file, and loads hooks onto itself using find_hooks.

    Plugins are the lowest level of abstraction in this class. There are four different plugin types:
    - CommandPlugin is for bot commands
    - RawPlugin hooks onto irc_raw irc lines
    - RegexPlugin loads a regex parameter, and executes on irc lines which match the regex
    - SievePlugin is a catch-all sieve, which all other plugins go through before being executed.

    :type bot: cloudbot.bot.CloudBot
    :type plugins: dict[str, Plugin]
    :type commands: dict[str, CommandHook]
    :type raw_triggers: dict[str, list[RawHook]]
    :type catch_all_triggers: list[RawHook]
    :type event_type_hooks: dict[cloudbot.event.EventType, list[EventHook]]
    :type regex_hooks: list[(re.__Regex, RegexHook)]
    :type sieves: list[SieveHook]
    """

    def __init__(self, bot):
        """
        Creates a new PluginManager. You generally only need to do this from inside cloudbot.bot.CloudBot
        :type bot: cloudbot.bot.CloudBot
        """
        self.bot = bot

        self.plugins = {}
        self.commands = {}
        self.raw_triggers = {}
        self.catch_all_triggers = []
        self.event_type_hooks = {}
        self.regex_hooks = []
        self.sieves = []
        self.cap_hooks = {"on_available": defaultdict(list), "on_ack": defaultdict(list)}
        self.connect_hooks = []
        self._hook_waiting_queues = {}

    @asyncio.coroutine
    def load_all(self, plugin_dir):
        """
        Load a plugin from each *.py file in the given directory.

        Won't load any plugins listed in "disabled_plugins".

        :type plugin_dir: str
        """
        path_list = glob.iglob(os.path.join(plugin_dir, '*.py'))
        # Load plugins asynchronously :O
        yield from asyncio.gather(*[self.load_plugin(path) for path in path_list], loop=self.bot.loop)

    @asyncio.coroutine
    def unload_all(self):
        yield from asyncio.gather(
            *[self.unload_plugin(path) for path in self.plugins.keys()], loop=self.bot.loop
        )

    @asyncio.coroutine
    def load_plugin(self, path):
        """
        Loads a plugin from the given path and plugin object, then registers all hooks from that plugin.

        Won't load any plugins listed in "disabled_plugins".

        :type path: str
        """

        file_path = os.path.abspath(path)
        file_name = os.path.basename(path)
        title = os.path.splitext(file_name)[0]

        if "plugin_loading" in self.bot.config:
            pl = self.bot.config.get("plugin_loading")

            if pl.get("use_whitelist", False):
                if title not in pl.get("whitelist", []):
                    logger.info('Not loading plugin module "{}": plugin not whitelisted'.format(file_name))
                    return
            else:
                if title in pl.get("blacklist", []):
                    logger.info('Not loading plugin module "{}": plugin blacklisted'.format(file_name))
                    return

        # make sure to unload the previously loaded plugin from this path, if it was loaded.
        if file_name in self.plugins:
            yield from self.unload_plugin(file_path)

        module_name = "plugins.{}".format(title)
        try:
            plugin_module = importlib.import_module(module_name)
            # if this plugin was loaded before, reload it
            if hasattr(plugin_module, "_cloudbot_loaded"):
                importlib.reload(plugin_module)
        except Exception:
            logger.exception("Error loading {}:".format(file_name))
            return

        # create the plugin
        plugin = Plugin(file_path, file_name, title, plugin_module)

        # proceed to register hooks

        # create database tables
        yield from plugin.create_tables(self.bot)

        # run on_start hooks
        for on_start_hook in plugin.run_on_start:
            success = yield from self.launch(on_start_hook, Event(bot=self.bot, hook=on_start_hook))
            if not success:
                logger.warning("Not registering hooks from plugin {}: on_start hook errored".format(plugin.title))

                # unregister databases
                plugin.unregister_tables(self.bot)
                return

        self.plugins[plugin.file_name] = plugin

        for on_cap_available_hook in plugin.on_cap_available:
            for cap in on_cap_available_hook.caps:
                self.cap_hooks["on_available"][cap.casefold()].append(on_cap_available_hook)
            self._log_hook(on_cap_available_hook)

        for on_cap_ack_hook in plugin.on_cap_ack:
            for cap in on_cap_ack_hook.caps:
                self.cap_hooks["on_ack"][cap.casefold()].append(on_cap_ack_hook)
            self._log_hook(on_cap_ack_hook)

        for periodic_hook in plugin.periodic:
            task = asyncio.async(self._start_periodic(periodic_hook))
            plugin.tasks.append(task)
            self._log_hook(periodic_hook)

        # register commands
        for command_hook in plugin.commands:
            for alias in command_hook.aliases:
                if alias in self.commands:
                    logger.warning(
                        "Plugin {} attempted to register command {} which was already registered by {}. "
                        "Ignoring new assignment.".format(plugin.title, alias, self.commands[alias].plugin.title))
                else:
                    self.commands[alias] = command_hook
            self._log_hook(command_hook)

        # register raw hooks
        for raw_hook in plugin.raw_hooks:
            if raw_hook.is_catch_all():
                self.catch_all_triggers.append(raw_hook)
            else:
                for trigger in raw_hook.triggers:
                    if trigger in self.raw_triggers:
                        self.raw_triggers[trigger].append(raw_hook)
                    else:
                        self.raw_triggers[trigger] = [raw_hook]
            self._log_hook(raw_hook)

        # register events
        for event_hook in plugin.events:
            for event_type in event_hook.types:
                if event_type in self.event_type_hooks:
                    self.event_type_hooks[event_type].append(event_hook)
                else:
                    self.event_type_hooks[event_type] = [event_hook]
            self._log_hook(event_hook)

        # register regexps
        for regex_hook in plugin.regexes:
            for regex_match in regex_hook.regexes:
                self.regex_hooks.append((regex_match, regex_hook))
            self._log_hook(regex_hook)

        # register sieves
        for sieve_hook in plugin.sieves:
            self.sieves.append(sieve_hook)
            self._log_hook(sieve_hook)

<<<<<<< HEAD
        # register connect hooks
        for connect_hook in plugin.connect_hooks:
            self.connect_hooks.append(connect_hook)
            self._log_hook(connect_hook)

        # sort sieve hooks by priority
        self.sieves.sort(key=lambda x: x.priority)
        self.connect_hooks.sort(key=attrgetter("priority"))
=======
        # Sort hooks
        self.regex_hooks.sort(key=lambda x: x[1].priority)
        dicts_of_lists_of_hooks = (self.event_type_hooks, self.raw_triggers)
        lists_of_hooks = [self.catch_all_triggers, self.sieves]
        lists_of_hooks.extend(chain.from_iterable(d.values() for d in dicts_of_lists_of_hooks))

        for lst in lists_of_hooks:
            lst.sort(key=lambda x: x.priority)
>>>>>>> 940e70e3

        # we don't need this anymore
        del plugin.run_on_start

    @asyncio.coroutine
    def unload_plugin(self, path):
        """
        Unloads the plugin from the given path, unregistering all hooks from the plugin.

        Returns True if the plugin was unloaded, False if the plugin wasn't loaded in the first place.

        :type path: str
        :rtype: bool
        """
        file_name = os.path.basename(path)
        title = os.path.splitext(file_name)[0]
        if "disabled_plugins" in self.bot.config and title in self.bot.config['disabled_plugins']:
            # this plugin hasn't been loaded, so no need to unload it
            return False

        # make sure this plugin is actually loaded
        if not file_name in self.plugins:
            return False

        # get the loaded plugin
        plugin = self.plugins[file_name]

        for task in plugin.tasks:
            task.cancel()

        for on_cap_available_hook in plugin.on_cap_available:
            available_hooks = self.cap_hooks["on_available"]
            for cap in on_cap_available_hook.caps:
                cap_cf = cap.casefold()
                available_hooks[cap_cf].remove(on_cap_available_hook)
                if not available_hooks[cap_cf]:
                    del available_hooks[cap_cf]

        for on_cap_ack in plugin.on_cap_ack:
            ack_hooks = self.cap_hooks["on_ack"]
            for cap in on_cap_ack.caps:
                cap_cf = cap.casefold()
                ack_hooks[cap_cf].remove(on_cap_ack)
                if not ack_hooks[cap_cf]:
                    del ack_hooks[cap_cf]

        # unregister commands
        for command_hook in plugin.commands:
            for alias in command_hook.aliases:
                if alias in self.commands and self.commands[alias] == command_hook:
                    # we need to make sure that there wasn't a conflict, so we don't delete another plugin's command
                    del self.commands[alias]

        # unregister raw hooks
        for raw_hook in plugin.raw_hooks:
            if raw_hook.is_catch_all():
                self.catch_all_triggers.remove(raw_hook)
            else:
                for trigger in raw_hook.triggers:
                    assert trigger in self.raw_triggers  # this can't be not true
                    self.raw_triggers[trigger].remove(raw_hook)
                    if not self.raw_triggers[trigger]:  # if that was the last hook for this trigger
                        del self.raw_triggers[trigger]

        # unregister events
        for event_hook in plugin.events:
            for event_type in event_hook.types:
                assert event_type in self.event_type_hooks  # this can't be not true
                self.event_type_hooks[event_type].remove(event_hook)
                if not self.event_type_hooks[event_type]:  # if that was the last hook for this event type
                    del self.event_type_hooks[event_type]

        # unregister regexps
        for regex_hook in plugin.regexes:
            for regex_match in regex_hook.regexes:
                self.regex_hooks.remove((regex_match, regex_hook))

        # unregister sieves
        for sieve_hook in plugin.sieves:
            self.sieves.remove(sieve_hook)

        # unregister connect hooks
        for connect_hook in plugin.connect_hooks:
            self.connect_hooks.remove(connect_hook)

        # Run on_stop hooks
        for on_stop_hook in plugin.run_on_stop:
            event = Event(bot=self.bot, hook=on_stop_hook)
            yield from self.launch(on_stop_hook, event)

        # unregister databases
        plugin.unregister_tables(self.bot)

        # remove last reference to plugin
        del self.plugins[plugin.file_name]

        if self.bot.config.get("logging", {}).get("show_plugin_loading", True):
            logger.info("Unloaded all plugins from {}.py".format(plugin.title))

        return True

    def _log_hook(self, hook):
        """
        Logs registering a given hook

        :type hook: Hook
        """
        if self.bot.config.get("logging", {}).get("show_plugin_loading", True):
            logger.info("Loaded {}".format(hook))
            logger.debug("Loaded {}".format(repr(hook)))

    def _prepare_parameters(self, hook, event):
        """
        Prepares arguments for the given hook

        :type hook: cloudbot.plugin.Hook
        :type event: cloudbot.event.Event
        :rtype: list
        """
        parameters = []
        for required_arg in hook.required_args:
            if hasattr(event, required_arg):
                value = getattr(event, required_arg)
                parameters.append(value)
            else:
                logger.error("Plugin {} asked for invalid argument '{}', cancelling execution!"
                             .format(hook.description, required_arg))
                logger.debug("Valid arguments are: {} ({})".format(dir(event), event))
                return None
        return parameters

    def _execute_hook_threaded(self, hook, event):
        """
        :type hook: Hook
        :type event: cloudbot.event.Event
        """
        event.prepare_threaded()

        parameters = self._prepare_parameters(hook, event)
        if parameters is None:
            return None

        try:
            return hook.function(*parameters)
        finally:
            event.close_threaded()

    @asyncio.coroutine
    def _execute_hook_sync(self, hook, event):
        """
        :type hook: Hook
        :type event: cloudbot.event.Event
        """
        yield from event.prepare()

        parameters = self._prepare_parameters(hook, event)
        if parameters is None:
            return None

        try:
            return (yield from hook.function(*parameters))
        finally:
            yield from event.close()

    @asyncio.coroutine
    def _execute_hook(self, hook, event):
        """
        Runs the specific hook with the given bot and event.

        Returns False if the hook errored, True otherwise.

        :type hook: cloudbot.plugin.Hook
        :type event: cloudbot.event.Event
        :rtype: bool
        """
        try:
            # _internal_run_threaded and _internal_run_coroutine prepare the database, and run the hook.
            # _internal_run_* will prepare parameters and the database session, but won't do any error catching.
            if hook.threaded:
                out = yield from self.bot.loop.run_in_executor(None, self._execute_hook_threaded, hook, event)
            else:
                out = yield from self._execute_hook_sync(hook, event)
        except Exception:
            logger.exception("Error in hook {}".format(hook.description))
            return False

        if out is not None:
            if isinstance(out, (list, tuple)):
                # if there are multiple items in the response, return them on multiple lines
                event.reply(*out)
            else:
                event.reply(*str(out).split('\n'))
        return True

    @asyncio.coroutine
    def _sieve(self, sieve, event, hook):
        """
        :type sieve: cloudbot.plugin.Hook
        :type event: cloudbot.event.Event
        :type hook: cloudbot.plugin.Hook
        :rtype: cloudbot.event.Event
        """
        try:
            if sieve.threaded:
                result = yield from self.bot.loop.run_in_executor(None, sieve.function, self.bot, event, hook)
            else:
                result = yield from sieve.function(self.bot, event, hook)
        except Exception:
            logger.exception("Error running sieve {} on {}:".format(sieve.description, hook.description))
            return None
        else:
            return result

    @asyncio.coroutine
    def _start_periodic(self, hook):
        interval = hook.interval
        initial_interval = hook.initial_interval
        yield from asyncio.sleep(initial_interval)

        while True:
            event = Event(bot=self.bot, hook=hook)
            yield from self.launch(hook, event)
            yield from asyncio.sleep(interval)

    @asyncio.coroutine
    def launch(self, hook, event):
        """
        Dispatch a given event to a given hook using a given bot object.

        Returns False if the hook didn't run successfully, and True if it ran successfully.

        :type event: cloudbot.event.Event | cloudbot.event.CommandEvent
        :type hook: cloudbot.plugin.Hook | cloudbot.plugin.CommandHook
        :rtype: bool
        """

        if hook.type not in ("on_start", "on_stop", "periodic"):  # we don't need sieves on on_start hooks.
            for sieve in self.bot.plugin_manager.sieves:
                event = yield from self._sieve(sieve, event, hook)
                if event is None:
                    return False

        if hook.type == "command" and hook.auto_help and not event.text and hook.doc is not None:
            event.notice_doc()
            return False

        if hook.single_thread:
            # There should only be one running instance of this hook, so let's wait for the last event to be processed
            # before starting this one.

            key = (hook.plugin.title, hook.function_name)
            if key in self._hook_waiting_queues:
                queue = self._hook_waiting_queues[key]
                if queue is None:
                    # there's a hook running, but the queue hasn't been created yet, since there's only one hook
                    queue = asyncio.Queue()
                    self._hook_waiting_queues[key] = queue
                assert isinstance(queue, asyncio.Queue)
                # create a future to represent this task
                future = asyncio.Future()
                queue.put_nowait(future)
                # wait until the last task is completed
                yield from future
            else:
                # set to None to signify that this hook is running, but there's no need to create a full queue
                # in case there are no more hooks that will wait
                self._hook_waiting_queues[key] = None

            # Run the plugin with the message, and wait for it to finish
            result = yield from self._execute_hook(hook, event)

            queue = self._hook_waiting_queues[key]
            if queue is None or queue.empty():
                # We're the last task in the queue, we can delete it now.
                del self._hook_waiting_queues[key]
            else:
                # set the result for the next task's future, so they can execute
                next_future = yield from queue.get()
                next_future.set_result(None)
        else:
            # Run the plugin with the message, and wait for it to finish
            result = yield from self._execute_hook(hook, event)

        # Return the result
        return result


class Plugin:
    """
    Each Plugin represents a plugin file, and contains loaded hooks.

    :type file_path: str
    :type file_name: str
    :type title: str
    :type commands: list[CommandHook]
    :type regexes: list[RegexHook]
    :type raw_hooks: list[RawHook]
    :type sieves: list[SieveHook]
    :type events: list[EventHook]
    :type tables: list[sqlalchemy.Table]
    """

    def __init__(self, filepath, filename, title, code):
        """
        :type filepath: str
        :type filename: str
        :type code: object
        """
        self.tasks = []
        self.file_path = filepath
        self.file_name = filename
        self.title = title
        # TODO clean up hook lists
        hooks = find_hooks(self, code)
        self.commands, self.regexes, self.raw_hooks, *hooks = hooks
        self.sieves, self.events, self.periodic, *hooks = hooks
        self.run_on_start, self.run_on_stop, self.on_cap_ack, *hooks = hooks
        self.on_cap_available, self.connect_hooks, *hooks = hooks
        # we need to find tables for each plugin so that they can be unloaded from the global metadata when the
        # plugin is reloaded
        self.tables = find_tables(code)

    @asyncio.coroutine
    def create_tables(self, bot):
        """
        Creates all sqlalchemy Tables that are registered in this plugin

        :type bot: cloudbot.bot.CloudBot
        """
        if self.tables:
            # if there are any tables

            logger.info("Registering tables for {}".format(self.title))

            for table in self.tables:
                if not (yield from bot.loop.run_in_executor(None, table.exists, bot.db_engine)):
                    yield from bot.loop.run_in_executor(None, table.create, bot.db_engine)

    def unregister_tables(self, bot):
        """
        Unregisters all sqlalchemy Tables registered to the global metadata by this plugin
        :type bot: cloudbot.bot.CloudBot
        """
        if self.tables:
            # if there are any tables
            logger.info("Unregistering tables for {}".format(self.title))

            for table in self.tables:
                bot.db_metadata.remove(table)


class Hook:
    """
    Each hook is specific to one function. This class is never used by itself, rather extended.

    :type type; str
    :type plugin: Plugin
    :type function: callable
    :type function_name: str
    :type required_args: list[str]
    :type threaded: bool
    :type permissions: list[str]
    :type single_thread: bool
    """

    def __init__(self, _type, plugin, func_hook):
        """
        :type _type: str
        :type plugin: Plugin
        :type func_hook: hook._Hook
        """
        self.type = _type
        self.plugin = plugin
        self.function = func_hook.function
        self.function_name = self.function.__name__

        self.required_args = inspect.getargspec(self.function)[0]
        if self.required_args is None:
            self.required_args = []

        # don't process args starting with "_"
        self.required_args = [arg for arg in self.required_args if not arg.startswith("_")]

        if asyncio.iscoroutine(self.function) or asyncio.iscoroutinefunction(self.function):
            self.threaded = False
        else:
            self.threaded = True

        self.permissions = func_hook.kwargs.pop("permissions", [])
        self.single_thread = func_hook.kwargs.pop("singlethread", False)
        self.action = func_hook.kwargs.pop("action", Action.CONTINUE)
        self.priority = func_hook.kwargs.pop("priority", Priority.NORMAL)

        if func_hook.kwargs:
            # we should have popped all the args, so warn if there are any left
            logger.warning("Ignoring extra args {} from {}".format(func_hook.kwargs, self.description))

    @property
    def description(self):
        return "{}:{}".format(self.plugin.title, self.function_name)

    def __repr__(self):
        return "type: {}, plugin: {}, permissions: {}, single_thread: {}, threaded: {}".format(
            self.type, self.plugin.title, self.permissions, self.single_thread, self.threaded
        )


class CommandHook(Hook):
    """
    :type name: str
    :type aliases: list[str]
    :type doc: str
    :type auto_help: bool
    """

    def __init__(self, plugin, cmd_hook):
        """
        :type plugin: Plugin
        :type cmd_hook: cloudbot.util.hook._CommandHook
        """
        self.auto_help = cmd_hook.kwargs.pop("autohelp", True)

        self.name = cmd_hook.main_alias.lower()
        self.aliases = [alias.lower() for alias in cmd_hook.aliases]  # turn the set into a list
        self.aliases.remove(self.name)
        self.aliases.insert(0, self.name)  # make sure the name, or 'main alias' is in position 0
        self.doc = cmd_hook.doc

        super().__init__("command", plugin, cmd_hook)

    def __repr__(self):
        return "Command[name: {}, aliases: {}, {}]".format(self.name, self.aliases[1:], Hook.__repr__(self))

    def __str__(self):
        return "command {} from {}".format("/".join(self.aliases), self.plugin.file_name)


class RegexHook(Hook):
    """
    :type regexes: set[re.__Regex]
    """

    def __init__(self, plugin, regex_hook):
        """
        :type plugin: Plugin
        :type regex_hook: cloudbot.util.hook._RegexHook
        """
        self.run_on_cmd = regex_hook.kwargs.pop("run_on_cmd", False)
        self.only_no_match = regex_hook.kwargs.pop("only_no_match", False)

        self.regexes = regex_hook.regexes

        super().__init__("regex", plugin, regex_hook)

    def __repr__(self):
        return "Regex[regexes: [{}], {}]".format(", ".join(regex.pattern for regex in self.regexes),
                                                 Hook.__repr__(self))

    def __str__(self):
        return "regex {} from {}".format(self.function_name, self.plugin.file_name)


class PeriodicHook(Hook):
    """
    :type interval: int
    """

    def __init__(self, plugin, periodic_hook):
        """
        :type plugin: Plugin
        :type periodic_hook: cloudbot.util.hook._PeriodicHook
        """

        self.interval = periodic_hook.interval
        self.initial_interval = periodic_hook.kwargs.pop("initial_interval", self.interval)

        super().__init__("periodic", plugin, periodic_hook)

    def __repr__(self):
        return "Periodic[interval: [{}], {}]".format(self.interval, Hook.__repr__(self))

    def __str__(self):
        return "periodic hook ({} seconds) {} from {}".format(self.interval, self.function_name, self.plugin.file_name)


class RawHook(Hook):
    """
    :type triggers: set[str]
    """

    def __init__(self, plugin, irc_raw_hook):
        """
        :type plugin: Plugin
        :type irc_raw_hook: cloudbot.util.hook._RawHook
        """
        super().__init__("irc_raw", plugin, irc_raw_hook)

        self.triggers = irc_raw_hook.triggers

    def is_catch_all(self):
        return "*" in self.triggers

    def __repr__(self):
        return "Raw[triggers: {}, {}]".format(list(self.triggers), Hook.__repr__(self))

    def __str__(self):
        return "irc raw {} ({}) from {}".format(self.function_name, ",".join(self.triggers), self.plugin.file_name)


class SieveHook(Hook):
    def __init__(self, plugin, sieve_hook):
        """
        :type plugin: Plugin
        :type sieve_hook: cloudbot.util.hook._SieveHook
        """

        self.priority = sieve_hook.kwargs.pop("priority", 100)
        # We don't want to thread sieves by default - this is retaining old behavior for compatibility
        super().__init__("sieve", plugin, sieve_hook)

    def __repr__(self):
        return "Sieve[{}]".format(Hook.__repr__(self))

    def __str__(self):
        return "sieve {} from {}".format(self.function_name, self.plugin.file_name)


class EventHook(Hook):
    """
    :type types: set[cloudbot.event.EventType]
    """

    def __init__(self, plugin, event_hook):
        """
        :type plugin: Plugin
        :type event_hook: cloudbot.util.hook._EventHook
        """
        super().__init__("event", plugin, event_hook)

        self.types = event_hook.types

    def __repr__(self):
        return "Event[types: {}, {}]".format(list(self.types), Hook.__repr__(self))

    def __str__(self):
        return "event {} ({}) from {}".format(self.function_name, ",".join(str(t) for t in self.types),
                                              self.plugin.file_name)


class OnStartHook(Hook):
    def __init__(self, plugin, on_start_hook):
        """
        :type plugin: Plugin
        :type on_start_hook: cloudbot.util.hook._On_startHook
        """
        super().__init__("on_start", plugin, on_start_hook)

    def __repr__(self):
        return "On_start[{}]".format(Hook.__repr__(self))

    def __str__(self):
        return "on_start {} from {}".format(self.function_name, self.plugin.file_name)


class OnStopHook(Hook):
    def __init__(self, plugin, on_stop_hook):
        super().__init__("on_stop", plugin, on_stop_hook)

    def __repr__(self):
        return "On_stop[{}]".format(Hook.__repr__(self))

    def __str__(self):
        return "on_stop {} from {}".format(self.function_name, self.plugin.file_name)


class CapHook(Hook):
    def __init__(self, _type, plugin, base_hook):
        self.caps = base_hook.caps
        super().__init__("on_cap_{}".format(_type), plugin, base_hook)

    def __repr__(self):
        return "{name}[{caps} {base!r}]".format(name=self.type, caps=self.caps, base=super())

    def __str__(self):
        return "{name} {func} from {file}".format(name=self.type, func=self.function_name, file=self.plugin.file_name)


class OnCapAvaliableHook(CapHook):
    def __init__(self, plugin, base_hook):
        super().__init__("available", plugin, base_hook)


class OnCapAckHook(CapHook):
    def __init__(self, plugin, base_hook):
        super().__init__("ack", plugin, base_hook)


class OnConnectHook(Hook):
    def __init__(self, plugin, sieve_hook):
        """
        :type plugin: Plugin
        :type sieve_hook: cloudbot.util.hook._Hook
        """

        self.priority = sieve_hook.kwargs.pop("priority", 100)
        super().__init__("on_connect", plugin, sieve_hook)

    def __repr__(self):
        return "{name}[{base!r}]".format(name=self.type, base=super())

    def __str__(self):
        return "{name} {func} from {file}".format(name=self.type, func=self.function_name, file=self.plugin.file_name)


_hook_name_to_plugin = {
    "command": CommandHook,
    "regex": RegexHook,
    "irc_raw": RawHook,
    "sieve": SieveHook,
    "event": EventHook,
    "periodic": PeriodicHook,
    "on_start": OnStartHook,
    "on_stop": OnStopHook,
    "on_cap_available": OnCapAvaliableHook,
    "on_cap_ack": OnCapAckHook,
    "on_connect": OnConnectHook,
}<|MERGE_RESOLUTION|>--- conflicted
+++ resolved
@@ -5,12 +5,9 @@
 import logging
 import os
 import re
-<<<<<<< HEAD
 from collections import defaultdict
 from operator import attrgetter
-=======
 from itertools import chain
->>>>>>> 940e70e3
 
 import sqlalchemy
 
@@ -250,7 +247,6 @@
             self.sieves.append(sieve_hook)
             self._log_hook(sieve_hook)
 
-<<<<<<< HEAD
         # register connect hooks
         for connect_hook in plugin.connect_hooks:
             self.connect_hooks.append(connect_hook)
@@ -259,7 +255,7 @@
         # sort sieve hooks by priority
         self.sieves.sort(key=lambda x: x.priority)
         self.connect_hooks.sort(key=attrgetter("priority"))
-=======
+
         # Sort hooks
         self.regex_hooks.sort(key=lambda x: x[1].priority)
         dicts_of_lists_of_hooks = (self.event_type_hooks, self.raw_triggers)
@@ -268,7 +264,6 @@
 
         for lst in lists_of_hooks:
             lst.sort(key=lambda x: x.priority)
->>>>>>> 940e70e3
 
         # we don't need this anymore
         del plugin.run_on_start
