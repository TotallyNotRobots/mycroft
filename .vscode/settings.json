{
    "python.testing.pytestArgs": [
        "."
    ],
    "python.testing.unittestEnabled": false,
    "python.testing.pytestEnabled": true,
<<<<<<< HEAD
    "coverage-gutters.showLineCoverage": true,
    "coverage-gutters.showRulerCoverage": true,
    "python-envs.pythonProjects": []
=======
    "python.analysis.enablePytestSupport": true,
    "[python]": {
        "diffEditor.ignoreTrimWhitespace": false,
        "editor.formatOnType": true,
        "editor.wordBasedSuggestions": "off",
        "editor.defaultFormatter": "ms-python.black-formatter"
    },
    "evenBetterToml.formatter.allowedBlankLines": 1,
    "evenBetterToml.formatter.arrayAutoCollapse": false,
    "evenBetterToml.formatter.arrayAutoExpand": true,
    "evenBetterToml.formatter.arrayTrailingComma": true,
    "python-envs.defaultEnvManager": "ms-python.python:system",
    "python-envs.pythonProjects": [],
    "python.analysis.diagnosticMode": "workspace",
    "evenBetterToml.formatter.columnWidth": 60,
    "[toml]": {
      "editor.defaultFormatter": "tamasfe.even-better-toml"
    }
>>>>>>> 840b40ca
}<|MERGE_RESOLUTION|>--- conflicted
+++ resolved
@@ -4,11 +4,6 @@
     ],
     "python.testing.unittestEnabled": false,
     "python.testing.pytestEnabled": true,
-<<<<<<< HEAD
-    "coverage-gutters.showLineCoverage": true,
-    "coverage-gutters.showRulerCoverage": true,
-    "python-envs.pythonProjects": []
-=======
     "python.analysis.enablePytestSupport": true,
     "[python]": {
         "diffEditor.ignoreTrimWhitespace": false,
@@ -20,12 +15,11 @@
     "evenBetterToml.formatter.arrayAutoCollapse": false,
     "evenBetterToml.formatter.arrayAutoExpand": true,
     "evenBetterToml.formatter.arrayTrailingComma": true,
-    "python-envs.defaultEnvManager": "ms-python.python:system",
+    "python-envs.defaultEnvManager": "ms-python.python:venv",
     "python-envs.pythonProjects": [],
     "python.analysis.diagnosticMode": "workspace",
     "evenBetterToml.formatter.columnWidth": 60,
     "[toml]": {
       "editor.defaultFormatter": "tamasfe.even-better-toml"
     }
->>>>>>> 840b40ca
 }